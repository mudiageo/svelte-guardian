--- conflicted
+++ resolved
@@ -63,11 +63,7 @@
 		"@sveltejs/package": "^2.0.0",
 		"@sveltejs/vite-plugin-svelte": "^4.0.0",
 		"@types/eslint": "^9.6.0",
-<<<<<<< HEAD
-=======
 		"@vitest/ui": "^3.0.5",
-		"argon2-esm": "^0.0.6",
->>>>>>> dce04ab2
 		"autoprefixer": "^10.4.20",
 		"eslint": "^9.7.0",
 		"eslint-config-prettier": "^9.1.0",

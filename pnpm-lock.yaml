lockfileVersion: '9.0'

settings:
  autoInstallPeers: true
  excludeLinksFromLockfile: false

importers:

  .:
    dependencies:
      '@auth/core':
        specifier: ^0.37.4
        version: 0.37.4(nodemailer@6.10.0)
      '@auth/prisma-adapter':
        specifier: ^2.7.4
        version: 2.7.4(@prisma/client@5.22.0)(nodemailer@6.10.0)
      '@auth/sveltekit':
        specifier: ^1.7.4
        version: 1.7.4(@sveltejs/kit@2.8.4(@sveltejs/vite-plugin-svelte@4.0.2(svelte@5.2.8)(vite@5.4.11))(svelte@5.2.8)(vite@5.4.11))(nodemailer@6.10.0)(svelte@5.2.8)
      '@prisma/client':
        specifier: ^5.22.0
        version: 5.22.0
      '@upstash/redis':
        specifier: ^1.34.3
        version: 1.34.3
      argon2:
        specifier: ^0.41.1
        version: 0.41.1
      nodemailer:
        specifier: ^6.10.0
        version: 6.10.0
      qrcode:
        specifier: ^1.5.4
        version: 1.5.4
      zod:
        specifier: ^3.23.8
        version: 3.23.8
    devDependencies:
      '@playwright/test':
        specifier: ^1.45.3
        version: 1.49.0
      '@sveltejs/adapter-auto':
        specifier: ^3.0.0
        version: 3.3.1(@sveltejs/kit@2.8.4(@sveltejs/vite-plugin-svelte@4.0.2(svelte@5.2.8)(vite@5.4.11))(svelte@5.2.8)(vite@5.4.11))
      '@sveltejs/kit':
        specifier: ^2.0.0
        version: 2.8.4(@sveltejs/vite-plugin-svelte@4.0.2(svelte@5.2.8)(vite@5.4.11))(svelte@5.2.8)(vite@5.4.11)
      '@sveltejs/package':
        specifier: ^2.0.0
        version: 2.3.7(svelte@5.2.8)(typescript@5.7.2)
      '@sveltejs/vite-plugin-svelte':
        specifier: ^4.0.0
        version: 4.0.2(svelte@5.2.8)(vite@5.4.11)
      '@types/eslint':
        specifier: ^9.6.0
        version: 9.6.1
<<<<<<< HEAD
=======
      '@vitest/ui':
        specifier: ^3.0.5
        version: 3.0.5(vitest@2.1.6)
      argon2-esm:
        specifier: ^0.0.6
        version: 0.0.6
>>>>>>> dce04ab2
      autoprefixer:
        specifier: ^10.4.20
        version: 10.4.20(postcss@8.4.49)
      eslint:
        specifier: ^9.7.0
        version: 9.15.0(jiti@1.21.6)
      eslint-config-prettier:
        specifier: ^9.1.0
        version: 9.1.0(eslint@9.15.0(jiti@1.21.6))
      eslint-plugin-svelte:
        specifier: ^2.36.0
        version: 2.46.0(eslint@9.15.0(jiti@1.21.6))(svelte@5.2.8)
      globals:
        specifier: ^15.0.0
        version: 15.12.0
      mdsvex:
        specifier: ^0.11.2
        version: 0.11.2(svelte@5.2.8)
      prettier:
        specifier: ^3.3.2
        version: 3.4.1
      prettier-plugin-svelte:
        specifier: ^3.2.6
        version: 3.3.2(prettier@3.4.1)(svelte@5.2.8)
      prettier-plugin-tailwindcss:
        specifier: ^0.6.5
        version: 0.6.9(prettier-plugin-svelte@3.3.2(prettier@3.4.1)(svelte@5.2.8))(prettier@3.4.1)
      publint:
        specifier: ^0.2.0
        version: 0.2.12
      svelte:
        specifier: ^5.0.0
        version: 5.2.8
      svelte-check:
        specifier: ^4.0.0
        version: 4.1.0(picomatch@4.0.2)(svelte@5.2.8)(typescript@5.7.2)
      tailwindcss:
        specifier: ^3.4.9
        version: 3.4.15
      typescript:
        specifier: ^5.0.0
        version: 5.7.2
      typescript-eslint:
        specifier: ^8.0.0
        version: 8.16.0(eslint@9.15.0(jiti@1.21.6))(typescript@5.7.2)
      vite:
        specifier: ^5.0.11
        version: 5.4.11
      vitest:
        specifier: ^2.0.4
        version: 2.1.6(@vitest/ui@3.0.5)

packages:

  '@alloc/quick-lru@5.2.0':
    resolution: {integrity: sha512-UrcABB+4bUrFABwbluTIBErXwvbsU/V7TZWfmbgJfbkwiBuziS9gxdODUyuiecfdGQ85jglMW6juS3+z5TsKLw==}
    engines: {node: '>=10'}

  '@ampproject/remapping@2.3.0':
    resolution: {integrity: sha512-30iZtAPgz+LTIYoeivqYo853f02jBYSd5uGnGpkFV0M3xOt9aN73erkgYAmZU43x4VfqcnLxW9Kpg3R5LC4YYw==}
    engines: {node: '>=6.0.0'}

  '@auth/core@0.37.4':
    resolution: {integrity: sha512-HOXJwXWXQRhbBDHlMU0K/6FT1v+wjtzdKhsNg0ZN7/gne6XPsIrjZ4daMcFnbq0Z/vsAbYBinQhhua0d77v7qw==}
    peerDependencies:
      '@simplewebauthn/browser': ^9.0.1
      '@simplewebauthn/server': ^9.0.2
      nodemailer: ^6.8.0
    peerDependenciesMeta:
      '@simplewebauthn/browser':
        optional: true
      '@simplewebauthn/server':
        optional: true
      nodemailer:
        optional: true

  '@auth/prisma-adapter@2.7.4':
    resolution: {integrity: sha512-3T/X94R9J1sxOLQtsD3ijIZ0JGHPXlZQxRr/8NpnZBJ3KGxun/mNsZ1MwMRhTxy0mmn9JWXk7u9+xCcVn0pu3A==}
    peerDependencies:
      '@prisma/client': '>=2.26.0 || >=3 || >=4 || >=5'

  '@auth/sveltekit@1.7.4':
    resolution: {integrity: sha512-jerujN2T6txrVGcblhWrB75sBbtub3v2U1DM9+8W3MOOSfhFdlCLEW+Uow8qAGZzsnTE2WmvcMkXeGd7r2jl5A==}
    peerDependencies:
      '@simplewebauthn/browser': ^9.0.1
      '@simplewebauthn/server': ^9.0.3
      '@sveltejs/kit': ^1.0.0 || ^2.0.0
      nodemailer: ^6.6.5
      svelte: ^3.54.0 || ^4.0.0 || ^5.0.0-0
    peerDependenciesMeta:
      '@simplewebauthn/browser':
        optional: true
      '@simplewebauthn/server':
        optional: true
      nodemailer:
        optional: true

  '@esbuild/aix-ppc64@0.21.5':
    resolution: {integrity: sha512-1SDgH6ZSPTlggy1yI6+Dbkiz8xzpHJEVAlF/AM1tHPLsf5STom9rwtjE4hKAF20FfXXNTFqEYXyJNWh1GiZedQ==}
    engines: {node: '>=12'}
    cpu: [ppc64]
    os: [aix]

  '@esbuild/android-arm64@0.21.5':
    resolution: {integrity: sha512-c0uX9VAUBQ7dTDCjq+wdyGLowMdtR/GoC2U5IYk/7D1H1JYC0qseD7+11iMP2mRLN9RcCMRcjC4YMclCzGwS/A==}
    engines: {node: '>=12'}
    cpu: [arm64]
    os: [android]

  '@esbuild/android-arm@0.21.5':
    resolution: {integrity: sha512-vCPvzSjpPHEi1siZdlvAlsPxXl7WbOVUBBAowWug4rJHb68Ox8KualB+1ocNvT5fjv6wpkX6o/iEpbDrf68zcg==}
    engines: {node: '>=12'}
    cpu: [arm]
    os: [android]

  '@esbuild/android-x64@0.21.5':
    resolution: {integrity: sha512-D7aPRUUNHRBwHxzxRvp856rjUHRFW1SdQATKXH2hqA0kAZb1hKmi02OpYRacl0TxIGz/ZmXWlbZgjwWYaCakTA==}
    engines: {node: '>=12'}
    cpu: [x64]
    os: [android]

  '@esbuild/darwin-arm64@0.21.5':
    resolution: {integrity: sha512-DwqXqZyuk5AiWWf3UfLiRDJ5EDd49zg6O9wclZ7kUMv2WRFr4HKjXp/5t8JZ11QbQfUS6/cRCKGwYhtNAY88kQ==}
    engines: {node: '>=12'}
    cpu: [arm64]
    os: [darwin]

  '@esbuild/darwin-x64@0.21.5':
    resolution: {integrity: sha512-se/JjF8NlmKVG4kNIuyWMV/22ZaerB+qaSi5MdrXtd6R08kvs2qCN4C09miupktDitvh8jRFflwGFBQcxZRjbw==}
    engines: {node: '>=12'}
    cpu: [x64]
    os: [darwin]

  '@esbuild/freebsd-arm64@0.21.5':
    resolution: {integrity: sha512-5JcRxxRDUJLX8JXp/wcBCy3pENnCgBR9bN6JsY4OmhfUtIHe3ZW0mawA7+RDAcMLrMIZaf03NlQiX9DGyB8h4g==}
    engines: {node: '>=12'}
    cpu: [arm64]
    os: [freebsd]

  '@esbuild/freebsd-x64@0.21.5':
    resolution: {integrity: sha512-J95kNBj1zkbMXtHVH29bBriQygMXqoVQOQYA+ISs0/2l3T9/kj42ow2mpqerRBxDJnmkUDCaQT/dfNXWX/ZZCQ==}
    engines: {node: '>=12'}
    cpu: [x64]
    os: [freebsd]

  '@esbuild/linux-arm64@0.21.5':
    resolution: {integrity: sha512-ibKvmyYzKsBeX8d8I7MH/TMfWDXBF3db4qM6sy+7re0YXya+K1cem3on9XgdT2EQGMu4hQyZhan7TeQ8XkGp4Q==}
    engines: {node: '>=12'}
    cpu: [arm64]
    os: [linux]

  '@esbuild/linux-arm@0.21.5':
    resolution: {integrity: sha512-bPb5AHZtbeNGjCKVZ9UGqGwo8EUu4cLq68E95A53KlxAPRmUyYv2D6F0uUI65XisGOL1hBP5mTronbgo+0bFcA==}
    engines: {node: '>=12'}
    cpu: [arm]
    os: [linux]

  '@esbuild/linux-ia32@0.21.5':
    resolution: {integrity: sha512-YvjXDqLRqPDl2dvRODYmmhz4rPeVKYvppfGYKSNGdyZkA01046pLWyRKKI3ax8fbJoK5QbxblURkwK/MWY18Tg==}
    engines: {node: '>=12'}
    cpu: [ia32]
    os: [linux]

  '@esbuild/linux-loong64@0.21.5':
    resolution: {integrity: sha512-uHf1BmMG8qEvzdrzAqg2SIG/02+4/DHB6a9Kbya0XDvwDEKCoC8ZRWI5JJvNdUjtciBGFQ5PuBlpEOXQj+JQSg==}
    engines: {node: '>=12'}
    cpu: [loong64]
    os: [linux]

  '@esbuild/linux-mips64el@0.21.5':
    resolution: {integrity: sha512-IajOmO+KJK23bj52dFSNCMsz1QP1DqM6cwLUv3W1QwyxkyIWecfafnI555fvSGqEKwjMXVLokcV5ygHW5b3Jbg==}
    engines: {node: '>=12'}
    cpu: [mips64el]
    os: [linux]

  '@esbuild/linux-ppc64@0.21.5':
    resolution: {integrity: sha512-1hHV/Z4OEfMwpLO8rp7CvlhBDnjsC3CttJXIhBi+5Aj5r+MBvy4egg7wCbe//hSsT+RvDAG7s81tAvpL2XAE4w==}
    engines: {node: '>=12'}
    cpu: [ppc64]
    os: [linux]

  '@esbuild/linux-riscv64@0.21.5':
    resolution: {integrity: sha512-2HdXDMd9GMgTGrPWnJzP2ALSokE/0O5HhTUvWIbD3YdjME8JwvSCnNGBnTThKGEB91OZhzrJ4qIIxk/SBmyDDA==}
    engines: {node: '>=12'}
    cpu: [riscv64]
    os: [linux]

  '@esbuild/linux-s390x@0.21.5':
    resolution: {integrity: sha512-zus5sxzqBJD3eXxwvjN1yQkRepANgxE9lgOW2qLnmr8ikMTphkjgXu1HR01K4FJg8h1kEEDAqDcZQtbrRnB41A==}
    engines: {node: '>=12'}
    cpu: [s390x]
    os: [linux]

  '@esbuild/linux-x64@0.21.5':
    resolution: {integrity: sha512-1rYdTpyv03iycF1+BhzrzQJCdOuAOtaqHTWJZCWvijKD2N5Xu0TtVC8/+1faWqcP9iBCWOmjmhoH94dH82BxPQ==}
    engines: {node: '>=12'}
    cpu: [x64]
    os: [linux]

  '@esbuild/netbsd-x64@0.21.5':
    resolution: {integrity: sha512-Woi2MXzXjMULccIwMnLciyZH4nCIMpWQAs049KEeMvOcNADVxo0UBIQPfSmxB3CWKedngg7sWZdLvLczpe0tLg==}
    engines: {node: '>=12'}
    cpu: [x64]
    os: [netbsd]

  '@esbuild/openbsd-x64@0.21.5':
    resolution: {integrity: sha512-HLNNw99xsvx12lFBUwoT8EVCsSvRNDVxNpjZ7bPn947b8gJPzeHWyNVhFsaerc0n3TsbOINvRP2byTZ5LKezow==}
    engines: {node: '>=12'}
    cpu: [x64]
    os: [openbsd]

  '@esbuild/sunos-x64@0.21.5':
    resolution: {integrity: sha512-6+gjmFpfy0BHU5Tpptkuh8+uw3mnrvgs+dSPQXQOv3ekbordwnzTVEb4qnIvQcYXq6gzkyTnoZ9dZG+D4garKg==}
    engines: {node: '>=12'}
    cpu: [x64]
    os: [sunos]

  '@esbuild/win32-arm64@0.21.5':
    resolution: {integrity: sha512-Z0gOTd75VvXqyq7nsl93zwahcTROgqvuAcYDUr+vOv8uHhNSKROyU961kgtCD1e95IqPKSQKH7tBTslnS3tA8A==}
    engines: {node: '>=12'}
    cpu: [arm64]
    os: [win32]

  '@esbuild/win32-ia32@0.21.5':
    resolution: {integrity: sha512-SWXFF1CL2RVNMaVs+BBClwtfZSvDgtL//G/smwAc5oVK/UPu2Gu9tIaRgFmYFFKrmg3SyAjSrElf0TiJ1v8fYA==}
    engines: {node: '>=12'}
    cpu: [ia32]
    os: [win32]

  '@esbuild/win32-x64@0.21.5':
    resolution: {integrity: sha512-tQd/1efJuzPC6rCFwEvLtci/xNFcTZknmXs98FYDfGE4wP9ClFV98nyKrzJKVPMhdDnjzLhdUyMX4PsQAPjwIw==}
    engines: {node: '>=12'}
    cpu: [x64]
    os: [win32]

  '@eslint-community/eslint-utils@4.4.1':
    resolution: {integrity: sha512-s3O3waFUrMV8P/XaF/+ZTp1X9XBZW1a4B97ZnjQF2KYWaFD2A8KyFBsrsfSjEmjn3RGWAIuvlneuZm3CUK3jbA==}
    engines: {node: ^12.22.0 || ^14.17.0 || >=16.0.0}
    peerDependencies:
      eslint: ^6.0.0 || ^7.0.0 || >=8.0.0

  '@eslint-community/regexpp@4.12.1':
    resolution: {integrity: sha512-CCZCDJuduB9OUkFkY2IgppNZMi2lBQgD2qzwXkEia16cge2pijY/aXi96CJMquDMn3nJdlPV1A5KrJEXwfLNzQ==}
    engines: {node: ^12.0.0 || ^14.0.0 || >=16.0.0}

  '@eslint/config-array@0.19.0':
    resolution: {integrity: sha512-zdHg2FPIFNKPdcHWtiNT+jEFCHYVplAXRDlQDyqy0zGx/q2parwh7brGJSiTxRk/TSMkbM//zt/f5CHgyTyaSQ==}
    engines: {node: ^18.18.0 || ^20.9.0 || >=21.1.0}

  '@eslint/core@0.9.0':
    resolution: {integrity: sha512-7ATR9F0e4W85D/0w7cU0SNj7qkAexMG+bAHEZOjo9akvGuhHE2m7umzWzfnpa0XAg5Kxc1BWmtPMV67jJ+9VUg==}
    engines: {node: ^18.18.0 || ^20.9.0 || >=21.1.0}

  '@eslint/eslintrc@3.2.0':
    resolution: {integrity: sha512-grOjVNN8P3hjJn/eIETF1wwd12DdnwFDoyceUJLYYdkpbwq3nLi+4fqrTAONx7XDALqlL220wC/RHSC/QTI/0w==}
    engines: {node: ^18.18.0 || ^20.9.0 || >=21.1.0}

  '@eslint/js@9.15.0':
    resolution: {integrity: sha512-tMTqrY+EzbXmKJR5ToI8lxu7jaN5EdmrBFJpQk5JmSlyLsx6o4t27r883K5xsLuCYCpfKBCGswMSWXsM+jB7lg==}
    engines: {node: ^18.18.0 || ^20.9.0 || >=21.1.0}

  '@eslint/object-schema@2.1.4':
    resolution: {integrity: sha512-BsWiH1yFGjXXS2yvrf5LyuoSIIbPrGUWob917o+BTKuZ7qJdxX8aJLRxs1fS9n6r7vESrq1OUqb68dANcFXuQQ==}
    engines: {node: ^18.18.0 || ^20.9.0 || >=21.1.0}

  '@eslint/plugin-kit@0.2.3':
    resolution: {integrity: sha512-2b/g5hRmpbb1o4GnTZax9N9m0FXzz9OV42ZzI4rDDMDuHUqigAiQCEWChBWCY4ztAGVRjoWT19v0yMmc5/L5kA==}
    engines: {node: ^18.18.0 || ^20.9.0 || >=21.1.0}

  '@humanfs/core@0.19.1':
    resolution: {integrity: sha512-5DyQ4+1JEUzejeK1JGICcideyfUbGixgS9jNgex5nqkW+cY7WZhxBigmieN5Qnw9ZosSNVC9KQKyb+GUaGyKUA==}
    engines: {node: '>=18.18.0'}

  '@humanfs/node@0.16.6':
    resolution: {integrity: sha512-YuI2ZHQL78Q5HbhDiBA1X4LmYdXCKCMQIfw0pw7piHJwyREFebJUvrQN4cMssyES6x+vfUbx1CIpaQUKYdQZOw==}
    engines: {node: '>=18.18.0'}

  '@humanwhocodes/module-importer@1.0.1':
    resolution: {integrity: sha512-bxveV4V8v5Yb4ncFTT3rPSgZBOpCkjfK0y4oVVVJwIuDVBRMDXrPyXRL988i5ap9m9bnyEEjWfm5WkBmtffLfA==}
    engines: {node: '>=12.22'}

  '@humanwhocodes/retry@0.3.1':
    resolution: {integrity: sha512-JBxkERygn7Bv/GbN5Rv8Ul6LVknS+5Bp6RgDC/O8gEBU/yeH5Ui5C/OlWrTb6qct7LjjfT6Re2NxB0ln0yYybA==}
    engines: {node: '>=18.18'}

  '@humanwhocodes/retry@0.4.1':
    resolution: {integrity: sha512-c7hNEllBlenFTHBky65mhq8WD2kbN9Q6gk0bTk8lSBvc554jpXSkST1iePudpt7+A/AQvuHs9EMqjHDXMY1lrA==}
    engines: {node: '>=18.18'}

  '@isaacs/cliui@8.0.2':
    resolution: {integrity: sha512-O8jcjabXaleOG9DQ0+ARXWZBTfnP4WNAqzuiJK7ll44AmxGKv/J2M4TPjxjY3znBCfvBXFzucm1twdyFybFqEA==}
    engines: {node: '>=12'}

  '@jridgewell/gen-mapping@0.3.5':
    resolution: {integrity: sha512-IzL8ZoEDIBRWEzlCcRhOaCupYyN5gdIK+Q6fbFdPDg6HqX6jpkItn7DFIpW9LQzXG6Df9sA7+OKnq0qlz/GaQg==}
    engines: {node: '>=6.0.0'}

  '@jridgewell/resolve-uri@3.1.2':
    resolution: {integrity: sha512-bRISgCIjP20/tbWSPWMEi54QVPRZExkuD9lJL+UIxUKtwVJA8wW1Trb1jMs1RFXo1CBTNZ/5hpC9QvmKWdopKw==}
    engines: {node: '>=6.0.0'}

  '@jridgewell/set-array@1.2.1':
    resolution: {integrity: sha512-R8gLRTZeyp03ymzP/6Lil/28tGeGEzhx1q2k703KGWRAI1VdvPIXdG70VJc2pAMw3NA6JKL5hhFu1sJX0Mnn/A==}
    engines: {node: '>=6.0.0'}

  '@jridgewell/sourcemap-codec@1.5.0':
    resolution: {integrity: sha512-gv3ZRaISU3fjPAgNsriBRqGWQL6quFx04YMPW/zD8XMLsU32mhCCbfbO6KZFLjvYpCZ8zyDEgqsgf+PwPaM7GQ==}

  '@jridgewell/trace-mapping@0.3.25':
    resolution: {integrity: sha512-vNk6aEwybGtawWmy/PzwnGDOjCkLWSD2wqvjGGAgOAwCGWySYXfYoxt00IJkTF+8Lb57DwOb3Aa0o9CApepiYQ==}

  '@nodelib/fs.scandir@2.1.5':
    resolution: {integrity: sha512-vq24Bq3ym5HEQm2NKCr3yXDwjc7vTsEThRDnkp2DK9p1uqLR+DHurm/NOTo0KG7HYHU7eppKZj3MyqYuMBf62g==}
    engines: {node: '>= 8'}

  '@nodelib/fs.stat@2.0.5':
    resolution: {integrity: sha512-RkhPPp2zrqDAQA/2jNhnztcPAlv64XdhIp7a7454A5ovI7Bukxgt7MX7udwAu3zg1DcpPU0rz3VV1SeaqvY4+A==}
    engines: {node: '>= 8'}

  '@nodelib/fs.walk@1.2.8':
    resolution: {integrity: sha512-oGB+UxlgWcgQkgwo8GcEGwemoTFt3FIO9ababBmaGwXIoBKZ+GTy0pP185beGg7Llih/NSHSV2XAs1lnznocSg==}
    engines: {node: '>= 8'}

  '@panva/hkdf@1.2.1':
    resolution: {integrity: sha512-6oclG6Y3PiDFcoyk8srjLfVKyMfVCKJ27JwNPViuXziFpmdz+MZnZN/aKY0JGXgYuO/VghU0jcOAZgWXZ1Dmrw==}

  '@phc/format@1.0.0':
    resolution: {integrity: sha512-m7X9U6BG2+J+R1lSOdCiITLLrxm+cWlNI3HUFA92oLO77ObGNzaKdh8pMLqdZcshtkKuV84olNNXDfMc4FezBQ==}
    engines: {node: '>=10'}

  '@pkgjs/parseargs@0.11.0':
    resolution: {integrity: sha512-+1VkjdD0QBLPodGrJUeqarH8VAIvQODIbwh9XpP5Syisf7YoQgsJKPNFoqqLQlu+VQ/tVSshMR6loPMn8U+dPg==}
    engines: {node: '>=14'}

  '@playwright/test@1.49.0':
    resolution: {integrity: sha512-DMulbwQURa8rNIQrf94+jPJQ4FmOVdpE5ZppRNvWVjvhC+6sOeo28r8MgIpQRYouXRtt/FCCXU7zn20jnHR4Qw==}
    engines: {node: '>=18'}
    hasBin: true

  '@polka/url@1.0.0-next.28':
    resolution: {integrity: sha512-8LduaNlMZGwdZ6qWrKlfa+2M4gahzFkprZiAt2TF8uS0qQgBizKXpXURqvTJ4WtmupWxaLqjRb2UCTe72mu+Aw==}

  '@prisma/client@5.22.0':
    resolution: {integrity: sha512-M0SVXfyHnQREBKxCgyo7sffrKttwE6R8PMq330MIUF0pTwjUhLbW84pFDlf06B27XyCR++VtjugEnIHdr07SVA==}
    engines: {node: '>=16.13'}
    peerDependencies:
      prisma: '*'
    peerDependenciesMeta:
      prisma:
        optional: true

  '@rollup/rollup-android-arm-eabi@4.27.4':
    resolution: {integrity: sha512-2Y3JT6f5MrQkICUyRVCw4oa0sutfAsgaSsb0Lmmy1Wi2y7X5vT9Euqw4gOsCyy0YfKURBg35nhUKZS4mDcfULw==}
    cpu: [arm]
    os: [android]

  '@rollup/rollup-android-arm64@4.27.4':
    resolution: {integrity: sha512-wzKRQXISyi9UdCVRqEd0H4cMpzvHYt1f/C3CoIjES6cG++RHKhrBj2+29nPF0IB5kpy9MS71vs07fvrNGAl/iA==}
    cpu: [arm64]
    os: [android]

  '@rollup/rollup-darwin-arm64@4.27.4':
    resolution: {integrity: sha512-PlNiRQapift4LNS8DPUHuDX/IdXiLjf8mc5vdEmUR0fF/pyy2qWwzdLjB+iZquGr8LuN4LnUoSEvKRwjSVYz3Q==}
    cpu: [arm64]
    os: [darwin]

  '@rollup/rollup-darwin-x64@4.27.4':
    resolution: {integrity: sha512-o9bH2dbdgBDJaXWJCDTNDYa171ACUdzpxSZt+u/AAeQ20Nk5x+IhA+zsGmrQtpkLiumRJEYef68gcpn2ooXhSQ==}
    cpu: [x64]
    os: [darwin]

  '@rollup/rollup-freebsd-arm64@4.27.4':
    resolution: {integrity: sha512-NBI2/i2hT9Q+HySSHTBh52da7isru4aAAo6qC3I7QFVsuhxi2gM8t/EI9EVcILiHLj1vfi+VGGPaLOUENn7pmw==}
    cpu: [arm64]
    os: [freebsd]

  '@rollup/rollup-freebsd-x64@4.27.4':
    resolution: {integrity: sha512-wYcC5ycW2zvqtDYrE7deary2P2UFmSh85PUpAx+dwTCO9uw3sgzD6Gv9n5X4vLaQKsrfTSZZ7Z7uynQozPVvWA==}
    cpu: [x64]
    os: [freebsd]

  '@rollup/rollup-linux-arm-gnueabihf@4.27.4':
    resolution: {integrity: sha512-9OwUnK/xKw6DyRlgx8UizeqRFOfi9mf5TYCw1uolDaJSbUmBxP85DE6T4ouCMoN6pXw8ZoTeZCSEfSaYo+/s1w==}
    cpu: [arm]
    os: [linux]

  '@rollup/rollup-linux-arm-musleabihf@4.27.4':
    resolution: {integrity: sha512-Vgdo4fpuphS9V24WOV+KwkCVJ72u7idTgQaBoLRD0UxBAWTF9GWurJO9YD9yh00BzbkhpeXtm6na+MvJU7Z73A==}
    cpu: [arm]
    os: [linux]

  '@rollup/rollup-linux-arm64-gnu@4.27.4':
    resolution: {integrity: sha512-pleyNgyd1kkBkw2kOqlBx+0atfIIkkExOTiifoODo6qKDSpnc6WzUY5RhHdmTdIJXBdSnh6JknnYTtmQyobrVg==}
    cpu: [arm64]
    os: [linux]

  '@rollup/rollup-linux-arm64-musl@4.27.4':
    resolution: {integrity: sha512-caluiUXvUuVyCHr5DxL8ohaaFFzPGmgmMvwmqAITMpV/Q+tPoaHZ/PWa3t8B2WyoRcIIuu1hkaW5KkeTDNSnMA==}
    cpu: [arm64]
    os: [linux]

  '@rollup/rollup-linux-powerpc64le-gnu@4.27.4':
    resolution: {integrity: sha512-FScrpHrO60hARyHh7s1zHE97u0KlT/RECzCKAdmI+LEoC1eDh/RDji9JgFqyO+wPDb86Oa/sXkily1+oi4FzJQ==}
    cpu: [ppc64]
    os: [linux]

  '@rollup/rollup-linux-riscv64-gnu@4.27.4':
    resolution: {integrity: sha512-qyyprhyGb7+RBfMPeww9FlHwKkCXdKHeGgSqmIXw9VSUtvyFZ6WZRtnxgbuz76FK7LyoN8t/eINRbPUcvXB5fw==}
    cpu: [riscv64]
    os: [linux]

  '@rollup/rollup-linux-s390x-gnu@4.27.4':
    resolution: {integrity: sha512-PFz+y2kb6tbh7m3A7nA9++eInGcDVZUACulf/KzDtovvdTizHpZaJty7Gp0lFwSQcrnebHOqxF1MaKZd7psVRg==}
    cpu: [s390x]
    os: [linux]

  '@rollup/rollup-linux-x64-gnu@4.27.4':
    resolution: {integrity: sha512-Ni8mMtfo+o/G7DVtweXXV/Ol2TFf63KYjTtoZ5f078AUgJTmaIJnj4JFU7TK/9SVWTaSJGxPi5zMDgK4w+Ez7Q==}
    cpu: [x64]
    os: [linux]

  '@rollup/rollup-linux-x64-musl@4.27.4':
    resolution: {integrity: sha512-5AeeAF1PB9TUzD+3cROzFTnAJAcVUGLuR8ng0E0WXGkYhp6RD6L+6szYVX+64Rs0r72019KHZS1ka1q+zU/wUw==}
    cpu: [x64]
    os: [linux]

  '@rollup/rollup-win32-arm64-msvc@4.27.4':
    resolution: {integrity: sha512-yOpVsA4K5qVwu2CaS3hHxluWIK5HQTjNV4tWjQXluMiiiu4pJj4BN98CvxohNCpcjMeTXk/ZMJBRbgRg8HBB6A==}
    cpu: [arm64]
    os: [win32]

  '@rollup/rollup-win32-ia32-msvc@4.27.4':
    resolution: {integrity: sha512-KtwEJOaHAVJlxV92rNYiG9JQwQAdhBlrjNRp7P9L8Cb4Rer3in+0A+IPhJC9y68WAi9H0sX4AiG2NTsVlmqJeQ==}
    cpu: [ia32]
    os: [win32]

  '@rollup/rollup-win32-x64-msvc@4.27.4':
    resolution: {integrity: sha512-3j4jx1TppORdTAoBJRd+/wJRGCPC0ETWkXOecJ6PPZLj6SptXkrXcNqdj0oclbKML6FkQltdz7bBA3rUSirZug==}
    cpu: [x64]
    os: [win32]

  '@sveltejs/adapter-auto@3.3.1':
    resolution: {integrity: sha512-5Sc7WAxYdL6q9j/+D0jJKjGREGlfIevDyHSQ2eNETHcB1TKlQWHcAo8AS8H1QdjNvSXpvOwNjykDUHPEAyGgdQ==}
    peerDependencies:
      '@sveltejs/kit': ^2.0.0

  '@sveltejs/kit@2.8.4':
    resolution: {integrity: sha512-oDSBHPokbP2iaQlHiEWAkVLsIugsXve8YtABtlyHBUljA63Wgx0UtV8MSOQOGpRft1M+Cd5rzer+0SFlppQwOg==}
    engines: {node: '>=18.13'}
    hasBin: true
    peerDependencies:
      '@sveltejs/vite-plugin-svelte': ^3.0.0 || ^4.0.0-next.1
      svelte: ^4.0.0 || ^5.0.0-next.0
      vite: ^5.0.3

  '@sveltejs/package@2.3.7':
    resolution: {integrity: sha512-LYgUkde5GUYqOpXbcoCGUpEH4Ctl3Wj4u4CVZBl56dEeLW5fGHE037ZL1qlK0Ky+QD5uUfwONSeGwIOIighFMQ==}
    engines: {node: ^16.14 || >=18}
    hasBin: true
    peerDependencies:
      svelte: ^3.44.0 || ^4.0.0 || ^5.0.0-next.1

  '@sveltejs/vite-plugin-svelte-inspector@3.0.1':
    resolution: {integrity: sha512-2CKypmj1sM4GE7HjllT7UKmo4Q6L5xFRd7VMGEWhYnZ+wc6AUVU01IBd7yUi6WnFndEwWoMNOd6e8UjoN0nbvQ==}
    engines: {node: ^18.0.0 || ^20.0.0 || >=22}
    peerDependencies:
      '@sveltejs/vite-plugin-svelte': ^4.0.0-next.0||^4.0.0
      svelte: ^5.0.0-next.96 || ^5.0.0
      vite: ^5.0.0

  '@sveltejs/vite-plugin-svelte@4.0.2':
    resolution: {integrity: sha512-Y9r/fWy539XlAC7+5wfNJ4zH6TygUYoQ0Eegzp0zDDqhJ54+92gOyOX1l4MO1cJSx0O+Gp13YePT5XEa3+kX0w==}
    engines: {node: ^18.0.0 || ^20.0.0 || >=22}
    peerDependencies:
      svelte: ^5.0.0-next.96 || ^5.0.0
      vite: ^5.0.0

  '@types/cookie@0.6.0':
    resolution: {integrity: sha512-4Kh9a6B2bQciAhf7FSuMRRkUWecJgJu9nPnx3yzpsfXX/c50REIqpHY4C82bXP90qrLtXtkDxTZosYO3UpOwlA==}

  '@types/eslint@9.6.1':
    resolution: {integrity: sha512-FXx2pKgId/WyYo2jXw63kk7/+TY7u7AziEJxJAnSFzHlqTAS3Ync6SvgYAN/k4/PQpnnVuzoMuVnByKK2qp0ag==}

  '@types/estree@1.0.6':
    resolution: {integrity: sha512-AYnb1nQyY49te+VRAVgmzfcgjYS91mY5P0TKUDCLEM+gNnA+3T6rWITXRLYCpahpqSQbN5cE+gHpnPyXjHWxcw==}

  '@types/json-schema@7.0.15':
    resolution: {integrity: sha512-5+fP8P8MFNC+AyZCDxrB2pkZFPGzqQWUzpSeuuVLvm8VMcorNYavBqoFcxK8bQz4Qsbn4oUEEem4wDLfcysGHA==}

  '@types/unist@2.0.11':
    resolution: {integrity: sha512-CmBKiL6NNo/OqgmMn95Fk9Whlp2mtvIv+KNpQKN2F4SjvrEesubTRWGYSg+BnWZOnlCaSTU1sMpsBOzgbYhnsA==}

  '@typescript-eslint/eslint-plugin@8.16.0':
    resolution: {integrity: sha512-5YTHKV8MYlyMI6BaEG7crQ9BhSc8RxzshOReKwZwRWN0+XvvTOm+L/UYLCYxFpfwYuAAqhxiq4yae0CMFwbL7Q==}
    engines: {node: ^18.18.0 || ^20.9.0 || >=21.1.0}
    peerDependencies:
      '@typescript-eslint/parser': ^8.0.0 || ^8.0.0-alpha.0
      eslint: ^8.57.0 || ^9.0.0
      typescript: '*'
    peerDependenciesMeta:
      typescript:
        optional: true

  '@typescript-eslint/parser@8.16.0':
    resolution: {integrity: sha512-D7DbgGFtsqIPIFMPJwCad9Gfi/hC0PWErRRHFnaCWoEDYi5tQUDiJCTmGUbBiLzjqAck4KcXt9Ayj0CNlIrF+w==}
    engines: {node: ^18.18.0 || ^20.9.0 || >=21.1.0}
    peerDependencies:
      eslint: ^8.57.0 || ^9.0.0
      typescript: '*'
    peerDependenciesMeta:
      typescript:
        optional: true

  '@typescript-eslint/scope-manager@8.16.0':
    resolution: {integrity: sha512-mwsZWubQvBki2t5565uxF0EYvG+FwdFb8bMtDuGQLdCCnGPrDEDvm1gtfynuKlnpzeBRqdFCkMf9jg1fnAK8sg==}
    engines: {node: ^18.18.0 || ^20.9.0 || >=21.1.0}

  '@typescript-eslint/type-utils@8.16.0':
    resolution: {integrity: sha512-IqZHGG+g1XCWX9NyqnI/0CX5LL8/18awQqmkZSl2ynn8F76j579dByc0jhfVSnSnhf7zv76mKBQv9HQFKvDCgg==}
    engines: {node: ^18.18.0 || ^20.9.0 || >=21.1.0}
    peerDependencies:
      eslint: ^8.57.0 || ^9.0.0
      typescript: '*'
    peerDependenciesMeta:
      typescript:
        optional: true

  '@typescript-eslint/types@8.16.0':
    resolution: {integrity: sha512-NzrHj6thBAOSE4d9bsuRNMvk+BvaQvmY4dDglgkgGC0EW/tB3Kelnp3tAKH87GEwzoxgeQn9fNGRyFJM/xd+GQ==}
    engines: {node: ^18.18.0 || ^20.9.0 || >=21.1.0}

  '@typescript-eslint/typescript-estree@8.16.0':
    resolution: {integrity: sha512-E2+9IzzXMc1iaBy9zmo+UYvluE3TW7bCGWSF41hVWUE01o8nzr1rvOQYSxelxr6StUvRcTMe633eY8mXASMaNw==}
    engines: {node: ^18.18.0 || ^20.9.0 || >=21.1.0}
    peerDependencies:
      typescript: '*'
    peerDependenciesMeta:
      typescript:
        optional: true

  '@typescript-eslint/utils@8.16.0':
    resolution: {integrity: sha512-C1zRy/mOL8Pj157GiX4kaw7iyRLKfJXBR3L82hk5kS/GyHcOFmy4YUq/zfZti72I9wnuQtA/+xzft4wCC8PJdA==}
    engines: {node: ^18.18.0 || ^20.9.0 || >=21.1.0}
    peerDependencies:
      eslint: ^8.57.0 || ^9.0.0
      typescript: '*'
    peerDependenciesMeta:
      typescript:
        optional: true

  '@typescript-eslint/visitor-keys@8.16.0':
    resolution: {integrity: sha512-pq19gbaMOmFE3CbL0ZB8J8BFCo2ckfHBfaIsaOZgBIF4EoISJIdLX5xRhd0FGB0LlHReNRuzoJoMGpTjq8F2CQ==}
    engines: {node: ^18.18.0 || ^20.9.0 || >=21.1.0}

  '@upstash/redis@1.34.3':
    resolution: {integrity: sha512-VT25TyODGy/8ljl7GADnJoMmtmJ1F8d84UXfGonRRF8fWYJz7+2J6GzW+a6ETGtk4OyuRTt7FRSvFG5GvrfSdQ==}

  '@vitest/expect@2.1.6':
    resolution: {integrity: sha512-9M1UR9CAmrhJOMoSwVnPh2rELPKhYo0m/CSgqw9PyStpxtkwhmdM6XYlXGKeYyERY1N6EIuzkQ7e3Lm1WKCoUg==}

  '@vitest/mocker@2.1.6':
    resolution: {integrity: sha512-MHZp2Z+Q/A3am5oD4WSH04f9B0T7UvwEb+v5W0kCYMhtXGYbdyl2NUk1wdSMqGthmhpiThPDp/hEoVwu16+u1A==}
    peerDependencies:
      msw: ^2.4.9
      vite: ^5.0.0 || ^6.0.0
    peerDependenciesMeta:
      msw:
        optional: true
      vite:
        optional: true

  '@vitest/pretty-format@2.1.6':
    resolution: {integrity: sha512-exZyLcEnHgDMKc54TtHca4McV4sKT+NKAe9ix/yhd/qkYb/TP8HTyXRFDijV19qKqTZM0hPL4753zU/U8L/gAA==}

  '@vitest/pretty-format@3.0.5':
    resolution: {integrity: sha512-CjUtdmpOcm4RVtB+up8r2vVDLR16Mgm/bYdkGFe3Yj/scRfCpbSi2W/BDSDcFK7ohw8UXvjMbOp9H4fByd/cOA==}

  '@vitest/runner@2.1.6':
    resolution: {integrity: sha512-SjkRGSFyrA82m5nz7To4CkRSEVWn/rwQISHoia/DB8c6IHIhaE/UNAo+7UfeaeJRE979XceGl00LNkIz09RFsA==}

  '@vitest/snapshot@2.1.6':
    resolution: {integrity: sha512-5JTWHw8iS9l3v4/VSuthCndw1lN/hpPB+mlgn1BUhFbobeIUj1J1V/Bj2t2ovGEmkXLTckFjQddsxS5T6LuVWw==}

  '@vitest/spy@2.1.6':
    resolution: {integrity: sha512-oTFObV8bd4SDdRka5O+mSh5w9irgx5IetrD5i+OsUUsk/shsBoHifwCzy45SAORzAhtNiprUVaK3hSCCzZh1jQ==}

  '@vitest/ui@3.0.5':
    resolution: {integrity: sha512-gw2noso6WI+2PeMVCZFntdATS6xl9qhQcbhkPQ9sOmx/Xn0f4Bx4KDSbD90jpJPF0l5wOzSoGCmKyVR3W612mg==}
    peerDependencies:
      vitest: 3.0.5

  '@vitest/utils@2.1.6':
    resolution: {integrity: sha512-ixNkFy3k4vokOUTU2blIUvOgKq/N2PW8vKIjZZYsGJCMX69MRa9J2sKqX5hY/k5O5Gty3YJChepkqZ3KM9LyIQ==}

  '@vitest/utils@3.0.5':
    resolution: {integrity: sha512-N9AX0NUoUtVwKwy21JtwzaqR5L5R5A99GAbrHfCCXK1lp593i/3AZAXhSP43wRQuxYsflrdzEfXZFo1reR1Nkg==}

  acorn-jsx@5.3.2:
    resolution: {integrity: sha512-rq9s+JNhf0IChjtDXxllJ7g41oZk5SlXtp0LHwyA5cejwn7vKmKp4pPri6YEePv2PU65sAsegbXtIinmDFDXgQ==}
    peerDependencies:
      acorn: ^6.0.0 || ^7.0.0 || ^8.0.0

  acorn-typescript@1.4.13:
    resolution: {integrity: sha512-xsc9Xv0xlVfwp2o7sQ+GCQ1PgbkdcpWdTzrwXxO3xDMTAywVS3oXVOcOHuRjAPkS4P9b+yc/qNF15460v+jp4Q==}
    peerDependencies:
      acorn: '>=8.9.0'

  acorn@8.14.0:
    resolution: {integrity: sha512-cl669nCJTZBsL97OF4kUQm5g5hC2uihk0NxY3WENAC0TYdILVkAyHymAntgxGkl7K+t0cXIrH5siy5S4XkFycA==}
    engines: {node: '>=0.4.0'}
    hasBin: true

  ajv@6.12.6:
    resolution: {integrity: sha512-j3fVLgvTo527anyYyJOGTYJbG+vnnQYvE0m5mmkc1TK+nxAppkCLMIL0aZ4dblVCNoGShhm+kzE4ZUykBoMg4g==}

  ansi-regex@5.0.1:
    resolution: {integrity: sha512-quJQXlTSUGL2LH9SUXo8VwsY4soanhgo6LNSm84E1LBcE8s3O0wpdiRzyR9z/ZZJMlMWv37qOOb9pdJlMUEKFQ==}
    engines: {node: '>=8'}

  ansi-regex@6.1.0:
    resolution: {integrity: sha512-7HSX4QQb4CspciLpVFwyRe79O3xsIZDDLER21kERQ71oaPodF8jL725AgJMFAYbooIqolJoRLuM81SpeUkpkvA==}
    engines: {node: '>=12'}

  ansi-styles@4.3.0:
    resolution: {integrity: sha512-zbB9rCJAT1rbjiVDb2hqKFHNYLxgtk8NURxZ3IZwD3F6NtxbXZQCnnSi1Lkx+IDohdPlFp222wVALIheZJQSEg==}
    engines: {node: '>=8'}

  ansi-styles@6.2.1:
    resolution: {integrity: sha512-bN798gFfQX+viw3R7yrGWRqnrN2oRkEkUjjl4JNn4E8GxxbjtG3FbrEIIY3l8/hrwUwIeCZvi4QuOTP4MErVug==}
    engines: {node: '>=12'}

  any-promise@1.3.0:
    resolution: {integrity: sha512-7UvmKalWRt1wgjL1RrGxoSJW/0QZFIegpeGvZG9kjp8vrRu55XTHbwnqq2GpXm9uLbcuhxm3IqX9OB4MZR1b2A==}

  anymatch@3.1.3:
    resolution: {integrity: sha512-KMReFUr0B4t+D+OBkjR3KYqvocp2XaSzO55UcB6mgQMd3KbcE+mWTyvVV7D/zsdEbNnV6acZUutkiHQXvTr1Rw==}
    engines: {node: '>= 8'}

  arg@5.0.2:
    resolution: {integrity: sha512-PYjyFOLKQ9y57JvQ6QLo8dAgNqswh8M1RMJYdQduT6xbWSgK36P/Z/v+p888pM69jMMfS8Xd8F6I1kQ/I9HUGg==}

  argon2@0.41.1:
    resolution: {integrity: sha512-dqCW8kJXke8Ik+McUcMDltrbuAWETPyU6iq+4AhxqKphWi7pChB/Zgd/Tp/o8xRLbg8ksMj46F/vph9wnxpTzQ==}
    engines: {node: '>=16.17.0'}

  argparse@2.0.1:
    resolution: {integrity: sha512-8+9WqebbFzpX9OR+Wa6O29asIogeRMzcGtAINdpMHHyAg10f05aSFVBbcEqGf/PXw1EjAZ+q2/bEBg3DvurK3Q==}

  aria-query@5.3.2:
    resolution: {integrity: sha512-COROpnaoap1E2F000S62r6A60uHZnmlvomhfyT2DlTcrY1OrBKn2UhH7qn5wTC9zMvD0AY7csdPSNwKP+7WiQw==}
    engines: {node: '>= 0.4'}

  assertion-error@2.0.1:
    resolution: {integrity: sha512-Izi8RQcffqCeNVgFigKli1ssklIbpHnCYc6AknXGYoB6grJqyeby7jv12JUQgmTAnIDnbck1uxksT4dzN3PWBA==}
    engines: {node: '>=12'}

  autoprefixer@10.4.20:
    resolution: {integrity: sha512-XY25y5xSv/wEoqzDyXXME4AFfkZI0P23z6Fs3YgymDnKJkCGOnkL0iTxCa85UTqaSgfcqyf3UA6+c7wUvx/16g==}
    engines: {node: ^10 || ^12 || >=14}
    hasBin: true
    peerDependencies:
      postcss: ^8.1.0

  axobject-query@4.1.0:
    resolution: {integrity: sha512-qIj0G9wZbMGNLjLmg1PT6v2mE9AH2zlnADJD/2tC6E00hgmhUOfEB6greHPAfLRSufHqROIUTkw6E+M3lH0PTQ==}
    engines: {node: '>= 0.4'}

  balanced-match@1.0.2:
    resolution: {integrity: sha512-3oSeUO0TMV67hN1AmbXsK4yaqU7tjiHlbxRDZOpH0KW9+CeX4bRAaX0Anxt0tx2MrpRpWwQaPwIlISEJhYU5Pw==}

  binary-extensions@2.3.0:
    resolution: {integrity: sha512-Ceh+7ox5qe7LJuLHoY0feh3pHuUDHAcRUeyL2VYghZwfpkNIy/+8Ocg0a3UuSoYzavmylwuLWQOf3hl0jjMMIw==}
    engines: {node: '>=8'}

  brace-expansion@1.1.11:
    resolution: {integrity: sha512-iCuPHDFgrHX7H2vEI/5xpz07zSHB00TpugqhmYtVmMO6518mCuRMoOYFldEBl0g187ufozdaHgWKcYFb61qGiA==}

  brace-expansion@2.0.1:
    resolution: {integrity: sha512-XnAIvQ8eM+kC6aULx6wuQiwVsnzsi9d3WxzV3FpWTGA19F621kwdbsAcFKXgKUHZWsy+mY6iL1sHTxWEFCytDA==}

  braces@3.0.3:
    resolution: {integrity: sha512-yQbXgO/OSZVD2IsiLlro+7Hf6Q18EJrKSEsdoMzKePKXct3gvD8oLcOQdIzGupr5Fj+EDe8gO/lxc1BzfMpxvA==}
    engines: {node: '>=8'}

  browserslist@4.24.2:
    resolution: {integrity: sha512-ZIc+Q62revdMcqC6aChtW4jz3My3klmCO1fEmINZY/8J3EpBg5/A/D0AKmBveUh6pgoeycoMkVMko84tuYS+Gg==}
    engines: {node: ^6 || ^7 || ^8 || ^9 || ^10 || ^11 || ^12 || >=13.7}
    hasBin: true

  cac@6.7.14:
    resolution: {integrity: sha512-b6Ilus+c3RrdDk+JhLKUAQfzzgLEPy6wcXqS7f/xe1EETvsDP6GORG7SFuOs6cID5YkqchW/LXZbX5bc8j7ZcQ==}
    engines: {node: '>=8'}

  callsites@3.1.0:
    resolution: {integrity: sha512-P8BjAsXvZS+VIDUI11hHCQEv74YT67YUi5JJFNWIqL235sBmjX4+qx9Muvls5ivyNENctx46xQLQ3aTuE7ssaQ==}
    engines: {node: '>=6'}

  camelcase-css@2.0.1:
    resolution: {integrity: sha512-QOSvevhslijgYwRx6Rv7zKdMF8lbRmx+uQGx2+vDc+KI/eBnsy9kit5aj23AgGu3pa4t9AgwbnXWqS+iOY+2aA==}
    engines: {node: '>= 6'}

  camelcase@5.3.1:
    resolution: {integrity: sha512-L28STB170nwWS63UjtlEOE3dldQApaJXZkOI1uMFfzf3rRuPegHaHesyee+YxQ+W6SvRDQV6UrdOdRiR153wJg==}
    engines: {node: '>=6'}

  caniuse-lite@1.0.30001684:
    resolution: {integrity: sha512-G1LRwLIQjBQoyq0ZJGqGIJUXzJ8irpbjHLpVRXDvBEScFJ9b17sgK6vlx0GAJFE21okD7zXl08rRRUfq6HdoEQ==}

  chai@5.1.2:
    resolution: {integrity: sha512-aGtmf24DW6MLHHG5gCx4zaI3uBq3KRtxeVs0DjFH6Z0rDNbsvTxFASFvdj79pxjxZ8/5u3PIiN3IwEIQkiiuPw==}
    engines: {node: '>=12'}

  chalk@4.1.2:
    resolution: {integrity: sha512-oKnbhFyRIXpUuez8iBMmyEa4nbj4IOQyuhc/wy9kY7/WVPcwIO9VA668Pu8RkO7+0G76SLROeyw9CpQ061i4mA==}
    engines: {node: '>=10'}

  check-error@2.1.1:
    resolution: {integrity: sha512-OAlb+T7V4Op9OwdkjmguYRqncdlx5JiofwOAUkmTF+jNdHwzTaTs4sRAGpzLF3oOz5xAyDGrPgeIDFQmDOTiJw==}
    engines: {node: '>= 16'}

  chokidar@3.6.0:
    resolution: {integrity: sha512-7VT13fmjotKpGipCW9JEQAusEPE+Ei8nl6/g4FBAmIm0GOOLMua9NDDo/DWp0ZAxCr3cPq5ZpBqmPAQgDda2Pw==}
    engines: {node: '>= 8.10.0'}

  chokidar@4.0.1:
    resolution: {integrity: sha512-n8enUVCED/KVRQlab1hr3MVpcVMvxtZjmEa956u+4YijlmQED223XMSYj2tLuKvr4jcCTzNNMpQDUer72MMmzA==}
    engines: {node: '>= 14.16.0'}

  cliui@6.0.0:
    resolution: {integrity: sha512-t6wbgtoCXvAzst7QgXxJYqPt0usEfbgQdftEPbLL/cvv6HPE5VgvqCuAIDR0NgU52ds6rFwqrgakNLrHEjCbrQ==}

  color-convert@2.0.1:
    resolution: {integrity: sha512-RRECPsj7iu/xb5oKYcsFHSppFNnsj/52OVTRKb4zP5onXwVF3zVmmToNcOfGC+CRDpfK/U584fMg38ZHCaElKQ==}
    engines: {node: '>=7.0.0'}

  color-name@1.1.4:
    resolution: {integrity: sha512-dOy+3AuW3a2wNbZHIuMZpTcgjGuLU/uBL/ubcZF9OXbDo8ff4O8yVp5Bf0efS8uEoYo5q4Fx7dY9OgQGXgAsQA==}

  commander@4.1.1:
    resolution: {integrity: sha512-NOKm8xhkzAjzFx8B2v5OAHT+u5pRQc2UCa2Vq9jYL/31o2wi9mxBA7LIFs3sV5VSC49z6pEhfbMULvShKj26WA==}
    engines: {node: '>= 6'}

  concat-map@0.0.1:
    resolution: {integrity: sha512-/Srv4dswyQNBfohGpz9o6Yb3Gz3SrUDqBH5rTuhGR7ahtlbYKnVxw2bCFMRljaA7EXHaXZ8wsHdodFvbkhKmqg==}

  cookie@0.6.0:
    resolution: {integrity: sha512-U71cyTamuh1CRNCfpGY6to28lxvNwPG4Guz/EVjgf3Jmzv0vlDp1atT9eS5dDjMYHucpHbWns6Lwf3BKz6svdw==}
    engines: {node: '>= 0.6'}

  cross-spawn@7.0.6:
    resolution: {integrity: sha512-uV2QOWP2nWzsy2aMp8aRibhi9dlzF5Hgh5SHaB9OiTGEyDTiJJyx0uy51QXdyWbtAHNua4XJzUKca3OzKUd3vA==}
    engines: {node: '>= 8'}

  crypto-js@4.2.0:
    resolution: {integrity: sha512-KALDyEYgpY+Rlob/iriUtjV6d5Eq+Y191A5g4UqLAi8CyGP9N1+FdVbkc1SxKc2r4YAYqG8JzO2KGL+AizD70Q==}

  cssesc@3.0.0:
    resolution: {integrity: sha512-/Tb/JcjK111nNScGob5MNtsntNM1aCNUDipB/TkwZFhyDrrE47SOx/18wF2bbjgc3ZzCSKW1T5nt5EbFoAz/Vg==}
    engines: {node: '>=4'}
    hasBin: true

  debug@4.3.7:
    resolution: {integrity: sha512-Er2nc/H7RrMXZBFCEim6TCmMk02Z8vLC2Rbi1KEBggpo0fS6l0S1nnapwmIi3yW/+GOJap1Krg4w0Hg80oCqgQ==}
    engines: {node: '>=6.0'}
    peerDependencies:
      supports-color: '*'
    peerDependenciesMeta:
      supports-color:
        optional: true

  decamelize@1.2.0:
    resolution: {integrity: sha512-z2S+W9X73hAUUki+N+9Za2lBlun89zigOyGrsax+KUQ6wKW4ZoWpEYBkGhQjwAjjDCkWxhY0VKEhk8wzY7F5cA==}
    engines: {node: '>=0.10.0'}

  dedent-js@1.0.1:
    resolution: {integrity: sha512-OUepMozQULMLUmhxS95Vudo0jb0UchLimi3+pQ2plj61Fcy8axbP9hbiD4Sz6DPqn6XG3kfmziVfQ1rSys5AJQ==}

  deep-eql@5.0.2:
    resolution: {integrity: sha512-h5k/5U50IJJFpzfL6nO9jaaumfjO/f2NjK/oYB2Djzm4p9L+3T9qWpZqZ2hAbLPuuYq9wrU08WQyBTL5GbPk5Q==}
    engines: {node: '>=6'}

  deep-is@0.1.4:
    resolution: {integrity: sha512-oIPzksmTg4/MriiaYGO+okXDT7ztn/w3Eptv/+gSIdMdKsJo0u4CfYNFJPy+4SKMuCqGw2wxnA+URMg3t8a/bQ==}

  deepmerge@4.3.1:
    resolution: {integrity: sha512-3sUqbMEc77XqpdNO7FRyRog+eW3ph+GYCbj+rK+uYyRMuwsVy0rMiVtPn+QJlKFvWP/1PYpapqYn0Me2knFn+A==}
    engines: {node: '>=0.10.0'}

  devalue@5.1.1:
    resolution: {integrity: sha512-maua5KUiapvEwiEAe+XnlZ3Rh0GD+qI1J/nb9vrJc3muPXvcF/8gXYTWF76+5DAqHyDUtOIImEuo0YKE9mshVw==}

  didyoumean@1.2.2:
    resolution: {integrity: sha512-gxtyfqMg7GKyhQmb056K7M3xszy/myH8w+B4RT+QXBQsvAOdc3XymqDDPHx1BgPgsdAA5SIifona89YtRATDzw==}

  dijkstrajs@1.0.3:
    resolution: {integrity: sha512-qiSlmBq9+BCdCA/L46dw8Uy93mloxsPSbwnm5yrKn2vMPiy8KyAskTF6zuV/j5BMsmOGZDPs7KjU+mjb670kfA==}

  dlv@1.1.3:
    resolution: {integrity: sha512-+HlytyjlPKnIG8XuRG8WvmBP8xs8P71y+SKKS6ZXWoEgLuePxtDoUEiH7WkdePWrQ5JBpE6aoVqfZfJUQkjXwA==}

  eastasianwidth@0.2.0:
    resolution: {integrity: sha512-I88TYZWc9XiYHRQ4/3c5rjjfgkjhLyW2luGIheGERbNQ6OY7yTybanSpDXZa8y7VUP9YmDcYa+eyq4ca7iLqWA==}

  electron-to-chromium@1.5.65:
    resolution: {integrity: sha512-PWVzBjghx7/wop6n22vS2MLU8tKGd4Q91aCEGhG/TYmW6PP5OcSXcdnxTe1NNt0T66N8D6jxh4kC8UsdzOGaIw==}

  emoji-regex@8.0.0:
    resolution: {integrity: sha512-MSjYzcWNOA0ewAHpz0MxpYFvwg6yjy1NG3xteoqz644VCo/RPgnr1/GGt+ic3iJTzQ8Eu3TdM14SawnVUmGE6A==}

  emoji-regex@9.2.2:
    resolution: {integrity: sha512-L18DaJsXSUk2+42pv8mLs5jJT2hqFkFE4j21wOmgbUqsZ2hL72NsUU785g9RXgo3s0ZNgVl42TiHp3ZtOv/Vyg==}

  es-module-lexer@1.5.4:
    resolution: {integrity: sha512-MVNK56NiMrOwitFB7cqDwq0CQutbw+0BvLshJSse0MUNU+y1FC3bUS/AQg7oUng+/wKrrki7JfmwtVHkVfPLlw==}

  esbuild@0.21.5:
    resolution: {integrity: sha512-mg3OPMV4hXywwpoDxu3Qda5xCKQi+vCTZq8S9J/EpkhB2HzKXq4SNFZE3+NK93JYxc8VMSep+lOUSC/RVKaBqw==}
    engines: {node: '>=12'}
    hasBin: true

  escalade@3.2.0:
    resolution: {integrity: sha512-WUj2qlxaQtO4g6Pq5c29GTcWGDyd8itL8zTlipgECz3JesAiiOKotd8JU6otB3PACgG6xkJUyVhboMS+bje/jA==}
    engines: {node: '>=6'}

  escape-string-regexp@4.0.0:
    resolution: {integrity: sha512-TtpcNJ3XAzx3Gq8sWRzJaVajRs0uVxA2YAkdb1jm2YkPz4G6egUFAyA3n5vtEIZefPk5Wa4UXbKuS5fKkJWdgA==}
    engines: {node: '>=10'}

  eslint-compat-utils@0.5.1:
    resolution: {integrity: sha512-3z3vFexKIEnjHE3zCMRo6fn/e44U7T1khUjg+Hp0ZQMCigh28rALD0nPFBcGZuiLC5rLZa2ubQHDRln09JfU2Q==}
    engines: {node: '>=12'}
    peerDependencies:
      eslint: '>=6.0.0'

  eslint-config-prettier@9.1.0:
    resolution: {integrity: sha512-NSWl5BFQWEPi1j4TjVNItzYV7dZXZ+wP6I6ZhrBGpChQhZRUaElihE9uRRkcbRnNb76UMKDF3r+WTmNcGPKsqw==}
    hasBin: true
    peerDependencies:
      eslint: '>=7.0.0'

  eslint-plugin-svelte@2.46.0:
    resolution: {integrity: sha512-1A7iEMkzmCZ9/Iz+EAfOGYL8IoIG6zeKEq1SmpxGeM5SXmoQq+ZNnCpXFVJpsxPWYx8jIVGMerQMzX20cqUl0g==}
    engines: {node: ^14.17.0 || >=16.0.0}
    peerDependencies:
      eslint: ^7.0.0 || ^8.0.0-0 || ^9.0.0-0
      svelte: ^3.37.0 || ^4.0.0 || ^5.0.0
    peerDependenciesMeta:
      svelte:
        optional: true

  eslint-scope@7.2.2:
    resolution: {integrity: sha512-dOt21O7lTMhDM+X9mB4GX+DZrZtCUJPL/wlcTqxyrx5IvO0IYtILdtrQGQp+8n5S0gwSVmOf9NQrjMOgfQZlIg==}
    engines: {node: ^12.22.0 || ^14.17.0 || >=16.0.0}

  eslint-scope@8.2.0:
    resolution: {integrity: sha512-PHlWUfG6lvPc3yvP5A4PNyBL1W8fkDUccmI21JUu/+GKZBoH/W5u6usENXUrWFRsyoW5ACUjFGgAFQp5gUlb/A==}
    engines: {node: ^18.18.0 || ^20.9.0 || >=21.1.0}

  eslint-visitor-keys@3.4.3:
    resolution: {integrity: sha512-wpc+LXeiyiisxPlEkUzU6svyS1frIO3Mgxj1fdy7Pm8Ygzguax2N3Fa/D/ag1WqbOprdI+uY6wMUl8/a2G+iag==}
    engines: {node: ^12.22.0 || ^14.17.0 || >=16.0.0}

  eslint-visitor-keys@4.2.0:
    resolution: {integrity: sha512-UyLnSehNt62FFhSwjZlHmeokpRK59rcz29j+F1/aDgbkbRTk7wIc9XzdoasMUbRNKDM0qQt/+BJ4BrpFeABemw==}
    engines: {node: ^18.18.0 || ^20.9.0 || >=21.1.0}

  eslint@9.15.0:
    resolution: {integrity: sha512-7CrWySmIibCgT1Os28lUU6upBshZ+GxybLOrmRzi08kS8MBuO8QA7pXEgYgY5W8vK3e74xv0lpjo9DbaGU9Rkw==}
    engines: {node: ^18.18.0 || ^20.9.0 || >=21.1.0}
    hasBin: true
    peerDependencies:
      jiti: '*'
    peerDependenciesMeta:
      jiti:
        optional: true

  esm-env@1.1.4:
    resolution: {integrity: sha512-oO82nKPHKkzIj/hbtuDYy/JHqBHFlMIW36SDiPCVsj87ntDLcWN+sJ1erdVryd4NxODacFTsdrIE3b7IamqbOg==}

  espree@10.3.0:
    resolution: {integrity: sha512-0QYC8b24HWY8zjRnDTL6RiHfDbAWn63qb4LMj1Z4b076A4une81+z03Kg7l7mn/48PUTqoLptSXez8oknU8Clg==}
    engines: {node: ^18.18.0 || ^20.9.0 || >=21.1.0}

  espree@9.6.1:
    resolution: {integrity: sha512-oruZaFkjorTpF32kDSI5/75ViwGeZginGGy2NoOSg3Q9bnwlnmDm4HLnkl0RE3n+njDXR037aY1+x58Z/zFdwQ==}
    engines: {node: ^12.22.0 || ^14.17.0 || >=16.0.0}

  esquery@1.6.0:
    resolution: {integrity: sha512-ca9pw9fomFcKPvFLXhBKUK90ZvGibiGOvRJNbjljY7s7uq/5YO4BOzcYtJqExdx99rF6aAcnRxHmcUHcz6sQsg==}
    engines: {node: '>=0.10'}

  esrap@1.2.2:
    resolution: {integrity: sha512-F2pSJklxx1BlQIQgooczXCPHmcWpn6EsP5oo73LQfonG9fIlIENQ8vMmfGXeojP9MrkzUNAfyU5vdFlR9shHAw==}

  esrecurse@4.3.0:
    resolution: {integrity: sha512-KmfKL3b6G+RXvP8N1vr3Tq1kL/oCFgn2NYXEtqP8/L3pKapUA4G8cFVaoF3SU323CD4XypR/ffioHmkti6/Tag==}
    engines: {node: '>=4.0'}

  estraverse@5.3.0:
    resolution: {integrity: sha512-MMdARuVEQziNTeJD8DgMqmhwR11BRQ/cBP+pLtYdSTnf3MIO8fFeiINEbX36ZdNlfU/7A9f3gUw49B3oQsvwBA==}
    engines: {node: '>=4.0'}

  estree-walker@3.0.3:
    resolution: {integrity: sha512-7RUKfXgSMMkzt6ZuXmqapOurLGPPfgj6l9uRZ7lRGolvk0y2yocc35LdcxKC5PQZdn2DMqioAQ2NoWcrTKmm6g==}

  esutils@2.0.3:
    resolution: {integrity: sha512-kVscqXk4OCp68SZ0dkgEKVi6/8ij300KBWTJq32P/dYeWTSwK41WyTxalN1eRmA5Z9UU/LX9D7FWSmV9SAYx6g==}
    engines: {node: '>=0.10.0'}

  expect-type@1.1.0:
    resolution: {integrity: sha512-bFi65yM+xZgk+u/KRIpekdSYkTB5W1pEf0Lt8Q8Msh7b+eQ7LXVtIB1Bkm4fvclDEL1b2CZkMhv2mOeF8tMdkA==}
    engines: {node: '>=12.0.0'}

  fast-deep-equal@3.1.3:
    resolution: {integrity: sha512-f3qQ9oQy9j2AhBe/H9VC91wLmKBCCU/gDOnKNAYG5hswO7BLKj09Hc5HYNz9cGI++xlpDCIgDaitVs03ATR84Q==}

  fast-glob@3.3.2:
    resolution: {integrity: sha512-oX2ruAFQwf/Orj8m737Y5adxDQO0LAB7/S5MnxCdTNDd4p6BsyIVsv9JQsATbTSq8KHRpLwIHbVlUNatxd+1Ow==}
    engines: {node: '>=8.6.0'}

  fast-json-stable-stringify@2.1.0:
    resolution: {integrity: sha512-lhd/wF+Lk98HZoTCtlVraHtfh5XYijIjalXck7saUtuanSDyLMxnHhSXEDJqHxD7msR8D0uCmqlkwjCV8xvwHw==}

  fast-levenshtein@2.0.6:
    resolution: {integrity: sha512-DCXu6Ifhqcks7TZKY3Hxp3y6qphY5SJZmrWMDrKcERSOXWQdMhU9Ig/PYrzyw/ul9jOIyh0N4M0tbC5hodg8dw==}

  fastq@1.17.1:
    resolution: {integrity: sha512-sRVD3lWVIXWg6By68ZN7vho9a1pQcN/WBFaAAsDDFzlJjvoGx0P8z7V1t72grFJfJhu3YPZBuu25f7Kaw2jN1w==}

  fdir@6.4.2:
    resolution: {integrity: sha512-KnhMXsKSPZlAhp7+IjUkRZKPb4fUyccpDrdFXbi4QL1qkmFh9kVY09Yox+n4MaOb3lHZ1Tv829C3oaaXoMYPDQ==}
    peerDependencies:
      picomatch: ^3 || ^4
    peerDependenciesMeta:
      picomatch:
        optional: true

  fflate@0.8.2:
    resolution: {integrity: sha512-cPJU47OaAoCbg0pBvzsgpTPhmhqI5eJjh/JIu8tPj5q+T7iLvW/JAYUqmE7KOB4R1ZyEhzBaIQpQpardBF5z8A==}

  file-entry-cache@8.0.0:
    resolution: {integrity: sha512-XXTUwCvisa5oacNGRP9SfNtYBNAMi+RPwBFmblZEF7N7swHYQS6/Zfk7SRwx4D5j3CH211YNRco1DEMNVfZCnQ==}
    engines: {node: '>=16.0.0'}

  fill-range@7.1.1:
    resolution: {integrity: sha512-YsGpe3WHLK8ZYi4tWDg2Jy3ebRz2rXowDxnld4bkQB00cc/1Zw9AWnC0i9ztDJitivtQvaI9KaLyKrc+hBW0yg==}
    engines: {node: '>=8'}

  find-up@4.1.0:
    resolution: {integrity: sha512-PpOwAdQ/YlXQ2vj8a3h8IipDuYRi3wceVQQGYWxNINccq40Anw7BlsEXCMbt1Zt+OLA6Fq9suIpIWD0OsnISlw==}
    engines: {node: '>=8'}

  find-up@5.0.0:
    resolution: {integrity: sha512-78/PXT1wlLLDgTzDs7sjq9hzz0vXD+zn+7wypEe4fXQxCmdmqfGsEPQxmiCSQI3ajFV91bVSsvNtrJRiW6nGng==}
    engines: {node: '>=10'}

  flat-cache@4.0.1:
    resolution: {integrity: sha512-f7ccFPK3SXFHpx15UIGyRJ/FJQctuKZ0zVuN3frBo4HnK3cay9VEW0R6yPYFHC0AgqhukPzKjq22t5DmAyqGyw==}
    engines: {node: '>=16'}

  flatted@3.3.2:
    resolution: {integrity: sha512-AiwGJM8YcNOaobumgtng+6NHuOqC3A7MixFeDafM3X9cIUM+xUXoS5Vfgf+OihAYe20fxqNM9yPBXJzRtZ/4eA==}

  foreground-child@3.3.0:
    resolution: {integrity: sha512-Ld2g8rrAyMYFXBhEqMz8ZAHBi4J4uS1i/CxGMDnjyFWddMXLVcDp051DZfu+t7+ab7Wv6SMqpWmyFIj5UbfFvg==}
    engines: {node: '>=14'}

  fraction.js@4.3.7:
    resolution: {integrity: sha512-ZsDfxO51wGAXREY55a7la9LScWpwv9RxIrYABrlvOFBlH/ShPnrtsXeuUIfXKKOVicNxQ+o8JTbJvjS4M89yew==}

  fs.realpath@1.0.0:
    resolution: {integrity: sha512-OO0pH2lK6a0hZnAdau5ItzHPI6pUlvI7jMVnxUQRtw4owF2wk8lOSabtGDCTP4Ggrg2MbGnWO9X8K1t4+fGMDw==}

  fsevents@2.3.2:
    resolution: {integrity: sha512-xiqMQR4xAeHTuB9uWm+fFRcIOgKBMiOBP+eXiyT7jsgVCq1bkVygt00oASowB7EdtpOHaaPgKt812P9ab+DDKA==}
    engines: {node: ^8.16.0 || ^10.6.0 || >=11.0.0}
    os: [darwin]

  fsevents@2.3.3:
    resolution: {integrity: sha512-5xoDfX+fL7faATnagmWPpbFtwh/R77WmMMqqHGS65C3vvB0YHrgF+B1YmZ3441tMj5n63k0212XNoJwzlhffQw==}
    engines: {node: ^8.16.0 || ^10.6.0 || >=11.0.0}
    os: [darwin]

  function-bind@1.1.2:
    resolution: {integrity: sha512-7XHNxH7qX9xG5mIwxkhumTox/MIRNcOgDrxWsMt2pAr23WHp6MrRlN7FBSFpCpr+oVO0F744iUgR82nJMfG2SA==}

  get-caller-file@2.0.5:
    resolution: {integrity: sha512-DyFP3BM/3YHTQOCUL/w0OZHR0lpKeGrxotcHWcqNEdnltqFwXVfhEBQ94eIo34AfQpo0rGki4cyIiftY06h2Fg==}
    engines: {node: 6.* || 8.* || >= 10.*}

  glob-parent@5.1.2:
    resolution: {integrity: sha512-AOIgSQCepiJYwP3ARnGx+5VnTu2HBYdzbGP45eLw1vr3zB3vZLeyed1sC9hnbcOc9/SrMyM5RPQrkGz4aS9Zow==}
    engines: {node: '>= 6'}

  glob-parent@6.0.2:
    resolution: {integrity: sha512-XxwI8EOhVQgWp6iDL+3b0r86f4d6AX6zSU55HfB4ydCEuXLXc5FcYeOu+nnGftS4TEju/11rt4KJPTMgbfmv4A==}
    engines: {node: '>=10.13.0'}

  glob@10.4.5:
    resolution: {integrity: sha512-7Bv8RF0k6xjo7d4A/PxYLbUCfb6c+Vpd2/mB2yRDlew7Jb5hEXiCD9ibfO7wpk8i4sevK6DFny9h7EYbM3/sHg==}
    hasBin: true

  glob@8.1.0:
    resolution: {integrity: sha512-r8hpEjiQEYlF2QU0df3dS+nxxSIreXQS1qRhMJM0Q5NDdR386C7jb7Hwwod8Fgiuex+k0GFjgft18yvxm5XoCQ==}
    engines: {node: '>=12'}
    deprecated: Glob versions prior to v9 are no longer supported

  globals@14.0.0:
    resolution: {integrity: sha512-oahGvuMGQlPw/ivIYBjVSrWAfWLBeku5tpPE2fOPLi+WHffIWbuh2tCjhyQhTBPMf5E9jDEH4FOmTYgYwbKwtQ==}
    engines: {node: '>=18'}

  globals@15.12.0:
    resolution: {integrity: sha512-1+gLErljJFhbOVyaetcwJiJ4+eLe45S2E7P5UiZ9xGfeq3ATQf5DOv9G7MH3gGbKQLkzmNh2DxfZwLdw+j6oTQ==}
    engines: {node: '>=18'}

  globalyzer@0.1.0:
    resolution: {integrity: sha512-40oNTM9UfG6aBmuKxk/giHn5nQ8RVz/SS4Ir6zgzOv9/qC3kKZ9v4etGTcJbEl/NyVQH7FGU7d+X1egr57Md2Q==}

  globrex@0.1.2:
    resolution: {integrity: sha512-uHJgbwAMwNFf5mLst7IWLNg14x1CkeqglJb/K3doi4dw6q2IvAAmM/Y81kevy83wP+Sst+nutFTYOGg3d1lsxg==}

  graphemer@1.4.0:
    resolution: {integrity: sha512-EtKwoO6kxCL9WO5xipiHTZlSzBm7WLT627TqC/uVRd0HKmq8NXyebnNYxDoBi7wt8eTWrUrKXCOVaFq9x1kgag==}

  has-flag@4.0.0:
    resolution: {integrity: sha512-EykJT/Q1KjTWctppgIAgfSO0tKVuZUjhgMr17kqTumMl6Afv3EISleU7qZUzoXDFTAHTDC4NOoG/ZxU3EvlMPQ==}
    engines: {node: '>=8'}

  hasown@2.0.2:
    resolution: {integrity: sha512-0hJU9SCPvmMzIBdZFqNPXWa6dqh7WdH0cII9y+CyS8rG3nL48Bclra9HmKhVVUHyPWNH5Y7xDwAB7bfgSjkUMQ==}
    engines: {node: '>= 0.4'}

  ignore-walk@5.0.1:
    resolution: {integrity: sha512-yemi4pMf51WKT7khInJqAvsIGzoqYXblnsz0ql8tM+yi1EKYTY1evX4NAbJrLL/Aanr2HyZeluqU+Oi7MGHokw==}
    engines: {node: ^12.13.0 || ^14.15.0 || >=16.0.0}

  ignore@5.3.2:
    resolution: {integrity: sha512-hsBTNUqQTDwkWtcdYI2i06Y/nUBEsNEDJKjWdigLvegy8kDuJAS8uRlpkkcQpyEXL0Z/pjDy5HBmMjRCJ2gq+g==}
    engines: {node: '>= 4'}

  import-fresh@3.3.0:
    resolution: {integrity: sha512-veYYhQa+D1QBKznvhUHxb8faxlrwUnxseDAbAp457E0wLNio2bOSKnjYDhMj+YiAq61xrMGhQk9iXVk5FzgQMw==}
    engines: {node: '>=6'}

  import-meta-resolve@4.1.0:
    resolution: {integrity: sha512-I6fiaX09Xivtk+THaMfAwnA3MVA5Big1WHF1Dfx9hFuvNIWpXnorlkzhcQf6ehrqQiiZECRt1poOAkPmer3ruw==}

  imurmurhash@0.1.4:
    resolution: {integrity: sha512-JmXMZ6wuvDmLiHEml9ykzqO6lwFbof0GG4IkcGaENdCRDDmMVnny7s5HsIgHCbaq0w2MyPhDqkhTUgS2LU2PHA==}
    engines: {node: '>=0.8.19'}

  inflight@1.0.6:
    resolution: {integrity: sha512-k92I/b08q4wvFscXCLvqfsHCrjrF7yiXsQuIVvVE7N82W3+aqpzuUdBbfhWcy/FZR3/4IgflMgKLOsvPDrGCJA==}
    deprecated: This module is not supported, and leaks memory. Do not use it. Check out lru-cache if you want a good and tested way to coalesce async requests by a key value, which is much more comprehensive and powerful.

  inherits@2.0.4:
    resolution: {integrity: sha512-k/vGaX4/Yla3WzyMCvTQOXYeIHvqOKtnqBduzTHpzpQZzAskKMhZ2K+EnBiSM9zGSoIFeMpXKxa4dYeZIQqewQ==}

  is-binary-path@2.1.0:
    resolution: {integrity: sha512-ZMERYes6pDydyuGidse7OsHxtbI7WVeUEozgR/g7rd0xUimYNlvZRE/K2MgZTjWy725IfelLeVcEM97mmtRGXw==}
    engines: {node: '>=8'}

  is-core-module@2.15.1:
    resolution: {integrity: sha512-z0vtXSwucUJtANQWldhbtbt7BnL0vxiFjIdDLAatwhDYty2bad6s+rijD6Ri4YuYJubLzIJLUidCh09e1djEVQ==}
    engines: {node: '>= 0.4'}

  is-extglob@2.1.1:
    resolution: {integrity: sha512-SbKbANkN603Vi4jEZv49LeVJMn4yGwsbzZworEoyEiutsN3nJYdbO36zfhGJ6QEDpOZIFkDtnq5JRxmvl3jsoQ==}
    engines: {node: '>=0.10.0'}

  is-fullwidth-code-point@3.0.0:
    resolution: {integrity: sha512-zymm5+u+sCsSWyD9qNaejV3DFvhCKclKdizYaJUuHA83RLjb7nSuGnddCHGv0hk+KY7BMAlsWeK4Ueg6EV6XQg==}
    engines: {node: '>=8'}

  is-glob@4.0.3:
    resolution: {integrity: sha512-xelSayHH36ZgE7ZWhli7pW34hNbNl8Ojv5KVmkJD4hBdD3th8Tfk9vYasLM+mXWOZhFkgZfxhLSnrwRr4elSSg==}
    engines: {node: '>=0.10.0'}

  is-number@7.0.0:
    resolution: {integrity: sha512-41Cifkg6e8TylSpdtTpeLVMqvSBEVzTttHvERD741+pnZ8ANv0004MRL43QKPDlK9cGvNp6NZWZUBlbGXYxxng==}
    engines: {node: '>=0.12.0'}

  is-reference@3.0.3:
    resolution: {integrity: sha512-ixkJoqQvAP88E6wLydLGGqCJsrFUnqoH6HnaczB8XmDH1oaWU+xxdptvikTgaEhtZ53Ky6YXiBuUI2WXLMCwjw==}

  isexe@2.0.0:
    resolution: {integrity: sha512-RHxMLp9lnKHGHRng9QFhRCMbYAcVpn69smSGcq3f36xjgVVWThj4qqLbTLlq7Ssj8B+fIQ1EuCEGI2lKsyQeIw==}

  jackspeak@3.4.3:
    resolution: {integrity: sha512-OGlZQpz2yfahA/Rd1Y8Cd9SIEsqvXkLVoSw/cgwhnhFMDbsQFeZYoJJ7bIZBS9BcamUW96asq/npPWugM+RQBw==}

  jiti@1.21.6:
    resolution: {integrity: sha512-2yTgeWTWzMWkHu6Jp9NKgePDaYHbntiwvYuuJLbbN9vl7DC9DvXKOB2BC3ZZ92D3cvV/aflH0osDfwpHepQ53w==}
    hasBin: true

  jose@5.9.6:
    resolution: {integrity: sha512-AMlnetc9+CV9asI19zHmrgS/WYsWUwCn2R7RzlbJWD7F9eWYUTGyBmU9o6PxngtLGOiDGPRu+Uc4fhKzbpteZQ==}

  js-yaml@4.1.0:
    resolution: {integrity: sha512-wpxZs9NoxZaJESJGIZTyDEaYpl0FKSA+FB9aJiyemKhMwkxQg63h4T1KJgUGHpTqPDNRcmmYLugrRjJlBtWvRA==}
    hasBin: true

  json-buffer@3.0.1:
    resolution: {integrity: sha512-4bV5BfR2mqfQTJm+V5tPPdf+ZpuhiIvTuAB5g8kcrXOZpTT/QwwVRWBywX1ozr6lEuPdbHxwaJlm9G6mI2sfSQ==}

  json-schema-traverse@0.4.1:
    resolution: {integrity: sha512-xbbCH5dCYU5T8LcEhhuh7HJ88HXuW3qsI3Y0zOZFKfZEHcpWiHU/Jxzk629Brsab/mMiHQti9wMP+845RPe3Vg==}

  json-stable-stringify-without-jsonify@1.0.1:
    resolution: {integrity: sha512-Bdboy+l7tA3OGW6FjyFHWkP5LuByj1Tk33Ljyq0axyzdk9//JSi2u3fP1QSmd1KNwq6VOKYGlAu87CisVir6Pw==}

  keyv@4.5.4:
    resolution: {integrity: sha512-oxVHkHR/EJf2CNXnWxRLW6mg7JyCCUcG0DtEGmL2ctUo1PNTin1PUil+r/+4r5MpVgC/fn1kjsx7mjSujKqIpw==}

  kleur@4.1.5:
    resolution: {integrity: sha512-o+NO+8WrRiQEE4/7nwRJhN1HWpVmJm511pBHUxPLtp0BUISzlBplORYSmTclCnJvQq2tKu/sgl3xVpkc7ZWuQQ==}
    engines: {node: '>=6'}

  known-css-properties@0.35.0:
    resolution: {integrity: sha512-a/RAk2BfKk+WFGhhOCAYqSiFLc34k8Mt/6NWRI4joER0EYUzXIcFivjjnoD3+XU1DggLn/tZc3DOAgke7l8a4A==}

  levn@0.4.1:
    resolution: {integrity: sha512-+bT2uH4E5LGE7h/n3evcS/sQlJXCpIp6ym8OWJ5eV6+67Dsql/LaaT7qJBAt2rzfoa/5QBGBhxDix1dMt2kQKQ==}
    engines: {node: '>= 0.8.0'}

  lilconfig@2.1.0:
    resolution: {integrity: sha512-utWOt/GHzuUxnLKxB6dk81RoOeoNeHgbrXiuGk4yyF5qlRz+iIVWu56E2fqGHFrXz0QNUhLB/8nKqvRH66JKGQ==}
    engines: {node: '>=10'}

  lilconfig@3.1.2:
    resolution: {integrity: sha512-eop+wDAvpItUys0FWkHIKeC9ybYrTGbU41U5K7+bttZZeohvnY7M9dZ5kB21GNWiFT2q1OoPTvncPCgSOVO5ow==}
    engines: {node: '>=14'}

  lines-and-columns@1.2.4:
    resolution: {integrity: sha512-7ylylesZQ/PV29jhEDl3Ufjo6ZX7gCqJr5F7PKrqc93v7fzSymt1BpwEU8nAUXs8qzzvqhbjhK5QZg6Mt/HkBg==}

  locate-character@3.0.0:
    resolution: {integrity: sha512-SW13ws7BjaeJ6p7Q6CO2nchbYEc3X3J6WrmTTDto7yMPqVSZTUyY5Tjbid+Ab8gLnATtygYtiDIJGQRRn2ZOiA==}

  locate-path@5.0.0:
    resolution: {integrity: sha512-t7hw9pI+WvuwNJXwk5zVHpyhIqzg2qTlklJOf0mVxGSbe3Fp2VieZcduNYjaLDoy6p9uGpQEGWG87WpMKlNq8g==}
    engines: {node: '>=8'}

  locate-path@6.0.0:
    resolution: {integrity: sha512-iPZK6eYjbxRu3uB4/WZ3EsEIMJFMqAoopl3R+zuq0UjcAm/MO6KCweDgPfP3elTztoKP3KtnVHxTn2NHBSDVUw==}
    engines: {node: '>=10'}

  lodash.merge@4.6.2:
    resolution: {integrity: sha512-0KpjqXRVvrYyCsX1swR/XTK0va6VQkQM6MNo7PqW77ByjAhoARA8EfrP1N4+KlKj8YS0ZUCtRT/YUuhyYDujIQ==}

  loupe@3.1.2:
    resolution: {integrity: sha512-23I4pFZHmAemUnz8WZXbYRSKYj801VDaNv9ETuMh7IrMc7VuVVSo+Z9iLE3ni30+U48iDWfi30d3twAXBYmnCg==}

  lower-case@2.0.2:
    resolution: {integrity: sha512-7fm3l3NAF9WfN6W3JOmf5drwpVqX78JtoGJ3A6W0a6ZnldM41w2fV5D490psKFTpMds8TJse/eHLFFsNHHjHgg==}

  lru-cache@10.4.3:
    resolution: {integrity: sha512-JNAzZcXrCt42VGLuYz0zfAzDfAvJWW6AfYlDBQyDV5DClI2m5sAmK+OIO7s59XfsRsWHp02jAJrRadPRGTt6SQ==}

  magic-string@0.30.14:
    resolution: {integrity: sha512-5c99P1WKTed11ZC0HMJOj6CDIue6F8ySu+bJL+85q1zBEIY8IklrJ1eiKC2NDRh3Ct3FcvmJPyQHb9erXMTJNw==}

  mdsvex@0.11.2:
    resolution: {integrity: sha512-Y4ab+vLvTJS88196Scb/RFNaHMHVSWw6CwfsgWIQP8f42D57iDII0/qABSu530V4pkv8s6T2nx3ds0MC1VwFLA==}
    peerDependencies:
      svelte: ^3.56.0 || ^4.0.0 || ^5.0.0-next.120

  merge2@1.4.1:
    resolution: {integrity: sha512-8q7VEgMJW4J8tcfVPy8g09NcQwZdbwFEqhe/WZkoIzjn/3TGDwtOCYtXGxA3O8tPzpczCCDgv+P2P5y00ZJOOg==}
    engines: {node: '>= 8'}

  micromatch@4.0.8:
    resolution: {integrity: sha512-PXwfBhYu0hBCPw8Dn0E+WDYb7af3dSLVWKi3HGv84IdF4TyFoC0ysxFd0Goxw7nSv4T/PzEJQxsYsEiFCKo2BA==}
    engines: {node: '>=8.6'}

  minimatch@3.1.2:
    resolution: {integrity: sha512-J7p63hRiAjw1NDEww1W7i37+ByIrOWO5XQQAzZ3VOcL0PNybwpfmV/N05zFAzwQ9USyEcX6t3UO+K5aqBQOIHw==}

  minimatch@5.1.6:
    resolution: {integrity: sha512-lKwV/1brpG6mBUFHtb7NUmtABCb2WZZmm2wNiOA5hAb8VdCS4B3dtMWyvcoViccwAW/COERjXLt0zP1zXUN26g==}
    engines: {node: '>=10'}

  minimatch@9.0.5:
    resolution: {integrity: sha512-G6T0ZX48xgozx7587koeX9Ys2NYy6Gmv//P89sEte9V9whIapMNF4idKxnW2QtCcLiTWlb/wfCabAtAFWhhBow==}
    engines: {node: '>=16 || 14 >=14.17'}

  minipass@7.1.2:
    resolution: {integrity: sha512-qOOzS1cBTWYF4BH8fVePDBOO9iptMnGUEZwNc/cMWnTV2nVLZ7VoNWEPHkYczZA0pdoA7dl6e7FL659nX9S2aw==}
    engines: {node: '>=16 || 14 >=14.17'}

  mri@1.2.0:
    resolution: {integrity: sha512-tzzskb3bG8LvYGFF/mDTpq3jpI6Q9wc3LEmBaghu+DdCssd1FakN7Bc0hVNmEyGq1bq3RgfkCb3cmQLpNPOroA==}
    engines: {node: '>=4'}

  mrmime@2.0.0:
    resolution: {integrity: sha512-eu38+hdgojoyq63s+yTpN4XMBdt5l8HhMhc4VKLO9KM5caLIBvUm4thi7fFaxyTmCKeNnXZ5pAlBwCUnhA09uw==}
    engines: {node: '>=10'}

  ms@2.1.3:
    resolution: {integrity: sha512-6FlzubTLZG3J2a/NVCAleEhjzq5oxgHyaCU9yYXvcLsvoVaHJq/s5xXI6/XXP6tz7R9xAOtHnSO/tXtF3WRTlA==}

  mz@2.7.0:
    resolution: {integrity: sha512-z81GNO7nnYMEhrGh9LeymoE4+Yr0Wn5McHIZMK5cfQCl+NDX08sCZgUc9/6MHni9IWuFLm1Z3HTCXu2z9fN62Q==}

  nanoid@3.3.8:
    resolution: {integrity: sha512-WNLf5Sd8oZxOm+TzppcYk8gVOgP+l58xNy58D0nbUnOxOWRWvlcCV4kUF7ltmI6PsrLl/BgKEyS4mqsGChFN0w==}
    engines: {node: ^10 || ^12 || ^13.7 || ^14 || >=15.0.1}
    hasBin: true

  natural-compare@1.4.0:
    resolution: {integrity: sha512-OWND8ei3VtNC9h7V60qff3SVobHr996CTwgxubgyQYEpg290h9J0buyECNNJexkFm5sOajh5G116RYA1c8ZMSw==}

  no-case@3.0.4:
    resolution: {integrity: sha512-fgAN3jGAh+RoxUGZHTSOLJIqUc2wmoBwGR4tbpNAKmmovFoWq0OdRkb0VkldReO2a2iBT/OEulG9XSUc10r3zg==}

  node-addon-api@8.2.2:
    resolution: {integrity: sha512-9emqXAKhVoNrQ792nLI/wpzPpJ/bj/YXxW0CvAau1+RdGBcCRF1Dmz7719zgVsQNrzHl9Tzn3ImZ4qWFarWL0A==}
    engines: {node: ^18 || ^20 || >= 21}

  node-gyp-build@4.8.4:
    resolution: {integrity: sha512-LA4ZjwlnUblHVgq0oBF3Jl/6h/Nvs5fzBLwdEF4nuxnFdsfajde4WfxtJr3CaiH+F6ewcIB/q4jQ4UzPyid+CQ==}
    hasBin: true

  node-releases@2.0.18:
    resolution: {integrity: sha512-d9VeXT4SJ7ZeOqGX6R5EM022wpL+eWPooLI+5UpWn2jCT1aosUQEhQP214x33Wkwx3JQMvIm+tIoVOdodFS40g==}

  nodemailer@6.10.0:
    resolution: {integrity: sha512-SQ3wZCExjeSatLE/HBaXS5vqUOQk6GtBdIIKxiFdmm01mOQZX/POJkO3SUX1wDiYcwUOJwT23scFSC9fY2H8IA==}
    engines: {node: '>=6.0.0'}

  normalize-path@3.0.0:
    resolution: {integrity: sha512-6eZs5Ls3WtCisHWp9S2GUy8dqkpGi4BVSz3GaqiE6ezub0512ESztXUwUB6C6IKbQkY2Pnb/mD4WYojCRwcwLA==}
    engines: {node: '>=0.10.0'}

  normalize-range@0.1.2:
    resolution: {integrity: sha512-bdok/XvKII3nUpklnV6P2hxtMNrCboOjAcyBuQnWEhO665FwrSNRxU+AqpsyvO6LgGYPspN+lu5CLtw4jPRKNA==}
    engines: {node: '>=0.10.0'}

  npm-bundled@2.0.1:
    resolution: {integrity: sha512-gZLxXdjEzE/+mOstGDqR6b0EkhJ+kM6fxM6vUuckuctuVPh80Q6pw/rSZj9s4Gex9GxWtIicO1pc8DB9KZWudw==}
    engines: {node: ^12.13.0 || ^14.15.0 || >=16.0.0}

  npm-normalize-package-bin@2.0.0:
    resolution: {integrity: sha512-awzfKUO7v0FscrSpRoogyNm0sajikhBWpU0QMrW09AMi9n1PoKU6WaIqUzuJSQnpciZZmJ/jMZ2Egfmb/9LiWQ==}
    engines: {node: ^12.13.0 || ^14.15.0 || >=16.0.0}

  npm-packlist@5.1.3:
    resolution: {integrity: sha512-263/0NGrn32YFYi4J533qzrQ/krmmrWwhKkzwTuM4f/07ug51odoaNjUexxO4vxlzURHcmYMH1QjvHjsNDKLVg==}
    engines: {node: ^12.13.0 || ^14.15.0 || >=16.0.0}
    hasBin: true

  oauth4webapi@3.1.3:
    resolution: {integrity: sha512-dik5wEMdFL5p3JlijYvM7wMNCgaPhblLIDCZtdXcaZp5wgu5Iwmsu7lMzgFhIDTi5d0BJo03LVoOoFQvXMeOeQ==}

  object-assign@4.1.1:
    resolution: {integrity: sha512-rJgTQnkUnH1sFw8yT6VSU3zD3sWmu6sZhIseY8VX+GRu3P6F7Fu+JNDoXfklElbLJSnc3FUQHVe4cU5hj+BcUg==}
    engines: {node: '>=0.10.0'}

  object-hash@3.0.0:
    resolution: {integrity: sha512-RSn9F68PjH9HqtltsSnqYC1XXoWe9Bju5+213R98cNGttag9q9yAOTzdbsqvIa7aNm5WffBZFpWYr2aWrklWAw==}
    engines: {node: '>= 6'}

  once@1.4.0:
    resolution: {integrity: sha512-lNaJgI+2Q5URQBkccEKHTQOPaXdUxnZZElQTZY0MFUAuaEqe1E+Nyvgdz/aIyNi6Z9MzO5dv1H8n58/GELp3+w==}

  optionator@0.9.4:
    resolution: {integrity: sha512-6IpQ7mKUxRcZNLIObR0hz7lxsapSSIYNZJwXPGeF0mTVqGKFIXj1DQcMoT22S3ROcLyY/rz0PWaWZ9ayWmad9g==}
    engines: {node: '>= 0.8.0'}

  p-limit@2.3.0:
    resolution: {integrity: sha512-//88mFWSJx8lxCzwdAABTJL2MyWB12+eIY7MDL2SqLmAkeKU9qxRvWuSyTjm3FUmpBEMuFfckAIqEaVGUDxb6w==}
    engines: {node: '>=6'}

  p-limit@3.1.0:
    resolution: {integrity: sha512-TYOanM3wGwNGsZN2cVTYPArw454xnXj5qmWF1bEoAc4+cU/ol7GVh7odevjp1FNHduHc3KZMcFduxU5Xc6uJRQ==}
    engines: {node: '>=10'}

  p-locate@4.1.0:
    resolution: {integrity: sha512-R79ZZ/0wAxKGu3oYMlz8jy/kbhsNrS7SKZ7PxEHBgJ5+F2mtFW2fK2cOtBh1cHYkQsbzFV7I+EoRKe6Yt0oK7A==}
    engines: {node: '>=8'}

  p-locate@5.0.0:
    resolution: {integrity: sha512-LaNjtRWUBY++zB5nE/NwcaoMylSPk+S+ZHNB1TzdbMJMny6dynpAGt7X/tl/QYq3TIeE6nxHppbo2LGymrG5Pw==}
    engines: {node: '>=10'}

  p-try@2.2.0:
    resolution: {integrity: sha512-R4nPAVTAU0B9D35/Gk3uJf/7XYbQcyohSKdvAxIRSNghFl4e71hVoGnBNQz9cWaXxO2I10KTC+3jMdvvoKw6dQ==}
    engines: {node: '>=6'}

  package-json-from-dist@1.0.1:
    resolution: {integrity: sha512-UEZIS3/by4OC8vL3P2dTXRETpebLI2NiI5vIrjaD/5UtrkFX/tNbwjTSRAGC/+7CAo2pIcBaRgWmcBBHcsaCIw==}

  parent-module@1.0.1:
    resolution: {integrity: sha512-GQ2EWRpQV8/o+Aw8YqtfZZPfNRWZYkbidE9k5rpl/hC3vtHHBfGm2Ifi6qWV+coDGkrUKZAxE3Lot5kcsRlh+g==}
    engines: {node: '>=6'}

  pascal-case@3.1.2:
    resolution: {integrity: sha512-uWlGT3YSnK9x3BQJaOdcZwrnV6hPpd8jFH1/ucpiLRPh/2zCVJKS19E4GvYHvaCcACn3foXZ0cLB9Wrx1KGe5g==}

  path-exists@4.0.0:
    resolution: {integrity: sha512-ak9Qy5Q7jYb2Wwcey5Fpvg2KoAc/ZIhLSLOSBmRmygPsGwkVVt0fZa0qrtMz+m6tJTAHfZQ8FnmB4MG4LWy7/w==}
    engines: {node: '>=8'}

  path-key@3.1.1:
    resolution: {integrity: sha512-ojmeN0qd+y0jszEtoY48r0Peq5dwMEkIlCOu6Q5f41lfkswXuKtYrhgoTpLnyIcHm24Uhqx+5Tqm2InSwLhE6Q==}
    engines: {node: '>=8'}

  path-parse@1.0.7:
    resolution: {integrity: sha512-LDJzPVEEEPR+y48z93A0Ed0yXb8pAByGWo/k5YYdYgpY2/2EsOsksJrq7lOHxryrVOn1ejG6oAp8ahvOIQD8sw==}

  path-scurry@1.11.1:
    resolution: {integrity: sha512-Xa4Nw17FS9ApQFJ9umLiJS4orGjm7ZzwUrwamcGQuHSzDyth9boKDaycYdDcZDuqYATXw4HFXgaqWTctW/v1HA==}
    engines: {node: '>=16 || 14 >=14.18'}

  pathe@1.1.2:
    resolution: {integrity: sha512-whLdWMYL2TwI08hn8/ZqAbrVemu0LNaNNJZX73O6qaIdCTfXutsLhMkjdENX0qhsQ9uIimo4/aQOmXkoon2nDQ==}

  pathe@2.0.2:
    resolution: {integrity: sha512-15Ztpk+nov8DR524R4BF7uEuzESgzUEAV4Ah7CUMNGXdE5ELuvxElxGXndBl32vMSsWa1jpNf22Z+Er3sKwq+w==}

  pathval@2.0.0:
    resolution: {integrity: sha512-vE7JKRyES09KiunauX7nd2Q9/L7lhok4smP9RZTDeD4MVs72Dp2qNFVz39Nz5a0FVEW0BJR6C0DYrq6unoziZA==}
    engines: {node: '>= 14.16'}

  picocolors@1.1.1:
    resolution: {integrity: sha512-xceH2snhtb5M9liqDsmEw56le376mTZkEX/jEb/RxNFyegNul7eNslCXP9FDj/Lcu0X8KEyMceP2ntpaHrDEVA==}

  picomatch@2.3.1:
    resolution: {integrity: sha512-JU3teHTNjmE2VCGFzuY8EXzCDVwEqB2a8fsIvwaStHhAWJEeVd1o1QD80CU6+ZdEXXSLbSsuLwJjkCBWqRQUVA==}
    engines: {node: '>=8.6'}

  picomatch@4.0.2:
    resolution: {integrity: sha512-M7BAV6Rlcy5u+m6oPhAPFgJTzAioX/6B0DxyvDlo9l8+T3nLKbrczg2WLUyzd45L8RqfUMyGPzekbMvX2Ldkwg==}
    engines: {node: '>=12'}

  pify@2.3.0:
    resolution: {integrity: sha512-udgsAY+fTnvv7kI7aaxbqwWNb0AHiB0qBO89PZKPkoTmGOgdbrHDKD+0B2X4uTfJ/FT1R09r9gTsjUjNJotuog==}
    engines: {node: '>=0.10.0'}

  pirates@4.0.6:
    resolution: {integrity: sha512-saLsH7WeYYPiD25LDuLRRY/i+6HaPYr6G1OUlN39otzkSTxKnubR9RTxS3/Kk50s1g2JTgFwWQDQyplC5/SHZg==}
    engines: {node: '>= 6'}

  playwright-core@1.49.0:
    resolution: {integrity: sha512-R+3KKTQF3npy5GTiKH/T+kdhoJfJojjHESR1YEWhYuEKRVfVaxH3+4+GvXE5xyCngCxhxnykk0Vlah9v8fs3jA==}
    engines: {node: '>=18'}
    hasBin: true

  playwright@1.49.0:
    resolution: {integrity: sha512-eKpmys0UFDnfNb3vfsf8Vx2LEOtflgRebl0Im2eQQnYMA4Aqd+Zw8bEOB+7ZKvN76901mRnqdsiOGKxzVTbi7A==}
    engines: {node: '>=18'}
    hasBin: true

  pngjs@5.0.0:
    resolution: {integrity: sha512-40QW5YalBNfQo5yRYmiw7Yz6TKKVr3h6970B2YE+3fQpsWcrbj1PzJgxeJ19DRQjhMbKPIuMY8rFaXc8moolVw==}
    engines: {node: '>=10.13.0'}

  postcss-import@15.1.0:
    resolution: {integrity: sha512-hpr+J05B2FVYUAXHeK1YyI267J/dDDhMU6B6civm8hSY1jYJnBXxzKDKDswzJmtLHryrjhnDjqqp/49t8FALew==}
    engines: {node: '>=14.0.0'}
    peerDependencies:
      postcss: ^8.0.0

  postcss-js@4.0.1:
    resolution: {integrity: sha512-dDLF8pEO191hJMtlHFPRa8xsizHaM82MLfNkUHdUtVEV3tgTp5oj+8qbEqYM57SLfc74KSbw//4SeJma2LRVIw==}
    engines: {node: ^12 || ^14 || >= 16}
    peerDependencies:
      postcss: ^8.4.21

  postcss-load-config@3.1.4:
    resolution: {integrity: sha512-6DiM4E7v4coTE4uzA8U//WhtPwyhiim3eyjEMFCnUpzbrkK9wJHgKDT2mR+HbtSrd/NubVaYTOpSpjUl8NQeRg==}
    engines: {node: '>= 10'}
    peerDependencies:
      postcss: '>=8.0.9'
      ts-node: '>=9.0.0'
    peerDependenciesMeta:
      postcss:
        optional: true
      ts-node:
        optional: true

  postcss-load-config@4.0.2:
    resolution: {integrity: sha512-bSVhyJGL00wMVoPUzAVAnbEoWyqRxkjv64tUl427SKnPrENtq6hJwUojroMz2VB+Q1edmi4IfrAPpami5VVgMQ==}
    engines: {node: '>= 14'}
    peerDependencies:
      postcss: '>=8.0.9'
      ts-node: '>=9.0.0'
    peerDependenciesMeta:
      postcss:
        optional: true
      ts-node:
        optional: true

  postcss-nested@6.2.0:
    resolution: {integrity: sha512-HQbt28KulC5AJzG+cZtj9kvKB93CFCdLvog1WFLf1D+xmMvPGlBstkpTEZfK5+AN9hfJocyBFCNiqyS48bpgzQ==}
    engines: {node: '>=12.0'}
    peerDependencies:
      postcss: ^8.2.14

  postcss-safe-parser@6.0.0:
    resolution: {integrity: sha512-FARHN8pwH+WiS2OPCxJI8FuRJpTVnn6ZNFiqAM2aeW2LwTHWWmWgIyKC6cUo0L8aeKiF/14MNvnpls6R2PBeMQ==}
    engines: {node: '>=12.0'}
    peerDependencies:
      postcss: ^8.3.3

  postcss-scss@4.0.9:
    resolution: {integrity: sha512-AjKOeiwAitL/MXxQW2DliT28EKukvvbEWx3LBmJIRN8KfBGZbRTxNYW0kSqi1COiTZ57nZ9NW06S6ux//N1c9A==}
    engines: {node: '>=12.0'}
    peerDependencies:
      postcss: ^8.4.29

  postcss-selector-parser@6.1.2:
    resolution: {integrity: sha512-Q8qQfPiZ+THO/3ZrOrO0cJJKfpYCagtMUkXbnEfmgUjwXg6z/WBeOyS9APBBPCTSiDV+s4SwQGu8yFsiMRIudg==}
    engines: {node: '>=4'}

  postcss-value-parser@4.2.0:
    resolution: {integrity: sha512-1NNCs6uurfkVbeXG4S8JFT9t19m45ICnif8zWLd5oPSZ50QnwMfK+H3jv408d4jw/7Bttv5axS5IiHoLaVNHeQ==}

  postcss@8.4.49:
    resolution: {integrity: sha512-OCVPnIObs4N29kxTjzLfUryOkvZEq+pf8jTF0lg8E7uETuWHA+v7j3c/xJmiqpX450191LlmZfUKkXxkTry7nA==}
    engines: {node: ^10 || ^12 || >=14}

  preact-render-to-string@6.5.11:
    resolution: {integrity: sha512-ubnauqoGczeGISiOh6RjX0/cdaF8v/oDXIjO85XALCQjwQP+SB4RDXXtvZ6yTYSjG+PC1QRP2AhPgCEsM2EvUw==}
    peerDependencies:
      preact: '>=10'

  preact@10.24.3:
    resolution: {integrity: sha512-Z2dPnBnMUfyQfSQ+GBdsGa16hz35YmLmtTLhM169uW944hYL6xzTYkJjC07j+Wosz733pMWx0fgON3JNw1jJQA==}

  prelude-ls@1.2.1:
    resolution: {integrity: sha512-vkcDPrRZo1QZLbn5RLGPpg/WmIQ65qoWWhcGKf/b5eplkkarX0m9z8ppCat4mlOqUsWpyNuYgO3VRyrYHSzX5g==}
    engines: {node: '>= 0.8.0'}

  prettier-plugin-svelte@3.3.2:
    resolution: {integrity: sha512-kRPjH8wSj2iu+dO+XaUv4vD8qr5mdDmlak3IT/7AOgGIMRG86z/EHOLauFcClKEnOUf4A4nOA7sre5KrJD4Raw==}
    peerDependencies:
      prettier: ^3.0.0
      svelte: ^3.2.0 || ^4.0.0-next.0 || ^5.0.0-next.0

  prettier-plugin-tailwindcss@0.6.9:
    resolution: {integrity: sha512-r0i3uhaZAXYP0At5xGfJH876W3HHGHDp+LCRUJrs57PBeQ6mYHMwr25KH8NPX44F2yGTvdnH7OqCshlQx183Eg==}
    engines: {node: '>=14.21.3'}
    peerDependencies:
      '@ianvs/prettier-plugin-sort-imports': '*'
      '@prettier/plugin-pug': '*'
      '@shopify/prettier-plugin-liquid': '*'
      '@trivago/prettier-plugin-sort-imports': '*'
      '@zackad/prettier-plugin-twig-melody': '*'
      prettier: ^3.0
      prettier-plugin-astro: '*'
      prettier-plugin-css-order: '*'
      prettier-plugin-import-sort: '*'
      prettier-plugin-jsdoc: '*'
      prettier-plugin-marko: '*'
      prettier-plugin-multiline-arrays: '*'
      prettier-plugin-organize-attributes: '*'
      prettier-plugin-organize-imports: '*'
      prettier-plugin-sort-imports: '*'
      prettier-plugin-style-order: '*'
      prettier-plugin-svelte: '*'
    peerDependenciesMeta:
      '@ianvs/prettier-plugin-sort-imports':
        optional: true
      '@prettier/plugin-pug':
        optional: true
      '@shopify/prettier-plugin-liquid':
        optional: true
      '@trivago/prettier-plugin-sort-imports':
        optional: true
      '@zackad/prettier-plugin-twig-melody':
        optional: true
      prettier-plugin-astro:
        optional: true
      prettier-plugin-css-order:
        optional: true
      prettier-plugin-import-sort:
        optional: true
      prettier-plugin-jsdoc:
        optional: true
      prettier-plugin-marko:
        optional: true
      prettier-plugin-multiline-arrays:
        optional: true
      prettier-plugin-organize-attributes:
        optional: true
      prettier-plugin-organize-imports:
        optional: true
      prettier-plugin-sort-imports:
        optional: true
      prettier-plugin-style-order:
        optional: true
      prettier-plugin-svelte:
        optional: true

  prettier@3.4.1:
    resolution: {integrity: sha512-G+YdqtITVZmOJje6QkXQWzl3fSfMxFwm1tjTyo9exhkmWSqC4Yhd1+lug++IlR2mvRVAxEDDWYkQdeSztajqgg==}
    engines: {node: '>=14'}
    hasBin: true

  prism-svelte@0.4.7:
    resolution: {integrity: sha512-yABh19CYbM24V7aS7TuPYRNMqthxwbvx6FF/Rw920YbyBWO3tnyPIqRMgHuSVsLmuHkkBS1Akyof463FVdkeDQ==}

  prismjs@1.29.0:
    resolution: {integrity: sha512-Kx/1w86q/epKcmte75LNrEoT+lX8pBpavuAbvJWRXar7Hz8jrtF+e3vY751p0R8H9HdArwaCTNDDzHg/ScJK1Q==}
    engines: {node: '>=6'}

  publint@0.2.12:
    resolution: {integrity: sha512-YNeUtCVeM4j9nDiTT2OPczmlyzOkIXNtdDZnSuajAxS/nZ6j3t7Vs9SUB4euQNddiltIwu7Tdd3s+hr08fAsMw==}
    engines: {node: '>=16'}
    hasBin: true

  punycode@2.3.1:
    resolution: {integrity: sha512-vYt7UD1U9Wg6138shLtLOvdAu+8DsC/ilFtEVHcH+wydcSpNE20AfSOduf6MkRFahL5FY7X1oU7nKVZFtfq8Fg==}
    engines: {node: '>=6'}

  qrcode@1.5.4:
    resolution: {integrity: sha512-1ca71Zgiu6ORjHqFBDpnSMTR2ReToX4l1Au1VFLyVeBTFavzQnv5JxMFr3ukHVKpSrSA2MCk0lNJSykjUfz7Zg==}
    engines: {node: '>=10.13.0'}
    hasBin: true

  queue-microtask@1.2.3:
    resolution: {integrity: sha512-NuaNSa6flKT5JaSYQzJok04JzTL1CA6aGhv5rfLW3PgqA+M2ChpZQnAC8h8i4ZFkBS8X5RqkDBHA7r4hej3K9A==}

  read-cache@1.0.0:
    resolution: {integrity: sha512-Owdv/Ft7IjOgm/i0xvNDZ1LrRANRfew4b2prF3OWMQLxLfu3bS8FVhCsrSCMK4lR56Y9ya+AThoTpDCTxCmpRA==}

  readdirp@3.6.0:
    resolution: {integrity: sha512-hOS089on8RduqdbhvQ5Z37A0ESjsqz6qnRcffsMU3495FuTdqSm+7bhJ29JvIOsBDEEnan5DPu9t3To9VRlMzA==}
    engines: {node: '>=8.10.0'}

  readdirp@4.0.2:
    resolution: {integrity: sha512-yDMz9g+VaZkqBYS/ozoBJwaBhTbZo3UNYQHNRw1D3UFQB8oHB4uS/tAODO+ZLjGWmUbKnIlOWO+aaIiAxrUWHA==}
    engines: {node: '>= 14.16.0'}

  require-directory@2.1.1:
    resolution: {integrity: sha512-fGxEI7+wsG9xrvdjsrlmL22OMTTiHRwAMroiEeMgq8gzoLC/PQr7RsRDSTLUg/bZAZtF+TVIkHc6/4RIKrui+Q==}
    engines: {node: '>=0.10.0'}

  require-main-filename@2.0.0:
    resolution: {integrity: sha512-NKN5kMDylKuldxYLSUfrbo5Tuzh4hd+2E8NPPX02mZtn1VuREQToYe/ZdlJy+J3uCpfaiGF05e7B8W0iXbQHmg==}

  resolve-from@4.0.0:
    resolution: {integrity: sha512-pb/MYmXstAkysRFx8piNI1tGFNQIFA3vkE3Gq4EuA1dF6gHp/+vgZqsCGJapvy8N3Q+4o7FwvquPJcnZ7RYy4g==}
    engines: {node: '>=4'}

  resolve@1.22.8:
    resolution: {integrity: sha512-oKWePCxqpd6FlLvGV1VU0x7bkPmmCNolxzjMf4NczoDnQcIWrAF+cPtZn5i6n+RfD2d9i0tzpKnG6Yk168yIyw==}
    hasBin: true

  reusify@1.0.4:
    resolution: {integrity: sha512-U9nH88a3fc/ekCF1l0/UP1IosiuIjyTh7hBvXVMHYgVcfGvt897Xguj2UOLDeI5BG2m7/uwyaLVT6fbtCwTyzw==}
    engines: {iojs: '>=1.0.0', node: '>=0.10.0'}

  rollup@4.27.4:
    resolution: {integrity: sha512-RLKxqHEMjh/RGLsDxAEsaLO3mWgyoU6x9w6n1ikAzet4B3gI2/3yP6PWY2p9QzRTh6MfEIXB3MwsOY0Iv3vNrw==}
    engines: {node: '>=18.0.0', npm: '>=8.0.0'}
    hasBin: true

  run-parallel@1.2.0:
    resolution: {integrity: sha512-5l4VyZR86LZ/lDxZTR6jqL8AFE2S0IFLMP26AbjsLVADxHdhB/c0GUsH+y39UfCi3dzz8OlQuPmnaJOMoDHQBA==}

  sade@1.8.1:
    resolution: {integrity: sha512-xal3CZX1Xlo/k4ApwCFrHVACi9fBqJ7V+mwhBsuf/1IOKbBy098Fex+Wa/5QMubw09pSZ/u8EY8PWgevJsXp1A==}
    engines: {node: '>=6'}

  semver@7.6.3:
    resolution: {integrity: sha512-oVekP1cKtI+CTDvHWYFUcMtsK/00wmAEfyqKfNdARm8u1wNVhSgaX7A8d4UuIlUI5e84iEwOhs7ZPYRmzU9U6A==}
    engines: {node: '>=10'}
    hasBin: true

  set-blocking@2.0.0:
    resolution: {integrity: sha512-KiKBS8AnWGEyLzofFfmvKwpdPzqiy16LvQfK3yv/fVH7Bj13/wl3JSR1J+rfgRE9q7xUJK4qvgS8raSOeLUehw==}

  set-cookie-parser@2.7.1:
    resolution: {integrity: sha512-IOc8uWeOZgnb3ptbCURJWNjWUPcO3ZnTTdzsurqERrP6nPyv+paC55vJM0LpOlT2ne+Ix+9+CRG1MNLlyZ4GjQ==}

  shebang-command@2.0.0:
    resolution: {integrity: sha512-kHxr2zZpYtdmrN1qDjrrX/Z1rR1kG8Dx+gkpK1G4eXmvXswmcE1hTWBWYUzlraYw1/yZp6YuDY77YtvbN0dmDA==}
    engines: {node: '>=8'}

  shebang-regex@3.0.0:
    resolution: {integrity: sha512-7++dFhtcx3353uBaq8DDR4NuxBetBzC7ZQOhmTQInHEd6bSrXdiEyzCvG07Z44UYdLShWUyXt5M/yhz8ekcb1A==}
    engines: {node: '>=8'}

  siginfo@2.0.0:
    resolution: {integrity: sha512-ybx0WO1/8bSBLEWXZvEd7gMW3Sn3JFlW3TvX1nREbDLRNQNaeNN8WK0meBwPdAaOI7TtRRRJn/Es1zhrrCHu7g==}

  signal-exit@4.1.0:
    resolution: {integrity: sha512-bzyZ1e88w9O1iNJbKnOlvYTrWPDl46O1bG0D3XInv+9tkPrxrN8jUUTiFlDkkmKWgn1M6CfIA13SuGqOa9Korw==}
    engines: {node: '>=14'}

  sirv@3.0.0:
    resolution: {integrity: sha512-BPwJGUeDaDCHihkORDchNyyTvWFhcusy1XMmhEVTQTwGeybFbp8YEmB+njbPnth1FibULBSBVwCQni25XlCUDg==}
    engines: {node: '>=18'}

  source-map-js@1.2.1:
    resolution: {integrity: sha512-UXWMKhLOwVKb728IUtQPXxfYU+usdybtUrK/8uGE8CQMvrhOpwvzDBwj0QhSL7MQc7vIsISBG8VQ8+IDQxpfQA==}
    engines: {node: '>=0.10.0'}

  stackback@0.0.2:
    resolution: {integrity: sha512-1XMJE5fQo1jGH6Y/7ebnwPOBEkIEnT4QF32d5R1+VXdXveM0IBMJt8zfaxX1P3QhVwrYe+576+jkANtSS2mBbw==}

  std-env@3.8.0:
    resolution: {integrity: sha512-Bc3YwwCB+OzldMxOXJIIvC6cPRWr/LxOp48CdQTOkPyk/t4JWWJbrilwBd7RJzKV8QW7tJkcgAmeuLLJugl5/w==}

  string-width@4.2.3:
    resolution: {integrity: sha512-wKyQRQpjJ0sIp62ErSZdGsjMJWsap5oRNihHhu6G7JVO/9jIB6UyevL+tXuOqrng8j/cxKTWyWUwvSTriiZz/g==}
    engines: {node: '>=8'}

  string-width@5.1.2:
    resolution: {integrity: sha512-HnLOCR3vjcY8beoNLtcjZ5/nxn2afmME6lhrDrebokqMap+XbeW8n9TXpPDOqdGK5qcI3oT0GKTW6wC7EMiVqA==}
    engines: {node: '>=12'}

  strip-ansi@6.0.1:
    resolution: {integrity: sha512-Y38VPSHcqkFrCpFnQ9vuSXmquuv5oXOKpGeT6aGrr3o3Gc9AlVa6JBfUSOCnbxGGZF+/0ooI7KrPuUSztUdU5A==}
    engines: {node: '>=8'}

  strip-ansi@7.1.0:
    resolution: {integrity: sha512-iq6eVVI64nQQTRYq2KtEg2d2uU7LElhTJwsH4YzIHZshxlgZms/wIc4VoDQTlG/IvVIrBKG06CrZnp0qv7hkcQ==}
    engines: {node: '>=12'}

  strip-json-comments@3.1.1:
    resolution: {integrity: sha512-6fPc+R4ihwqP6N/aIv2f1gMH8lOVtWQHoqC4yK6oSDVVocumAsfCqjkXnqiYMhmMwS/mEHLp7Vehlt3ql6lEig==}
    engines: {node: '>=8'}

  sucrase@3.35.0:
    resolution: {integrity: sha512-8EbVDiu9iN/nESwxeSxDKe0dunta1GOlHufmSSXxMD2z2/tMZpDMpvXQGsc+ajGo8y2uYUmixaSRUc/QPoQ0GA==}
    engines: {node: '>=16 || 14 >=14.17'}
    hasBin: true

  supports-color@7.2.0:
    resolution: {integrity: sha512-qpCAvRl9stuOHveKsn7HncJRvv501qIacKzQlO/+Lwxc9+0q2wLyv4Dfvt80/DPn2pqOBsJdDiogXGR9+OvwRw==}
    engines: {node: '>=8'}

  supports-preserve-symlinks-flag@1.0.0:
    resolution: {integrity: sha512-ot0WnXS9fgdkgIcePe6RHNk1WA8+muPa6cSjeR3V8K27q9BB1rTE3R1p7Hv0z1ZyAc8s6Vvv8DIyWf681MAt0w==}
    engines: {node: '>= 0.4'}

  svelte-check@4.1.0:
    resolution: {integrity: sha512-AflEZYqI578KuDZcpcorPSf597LStxlkN7XqXi38u09zlHODVKd7c+7OuubGzbhgGRUqNTdQCZ+Ga96iRXEf2g==}
    engines: {node: '>= 18.0.0'}
    hasBin: true
    peerDependencies:
      svelte: ^4.0.0 || ^5.0.0-next.0
      typescript: '>=5.0.0'

  svelte-eslint-parser@0.43.0:
    resolution: {integrity: sha512-GpU52uPKKcVnh8tKN5P4UZpJ/fUDndmq7wfsvoVXsyP+aY0anol7Yqo01fyrlaWGMFfm4av5DyrjlaXdLRJvGA==}
    engines: {node: ^12.22.0 || ^14.17.0 || >=16.0.0}
    peerDependencies:
      svelte: ^3.37.0 || ^4.0.0 || ^5.0.0
    peerDependenciesMeta:
      svelte:
        optional: true

  svelte2tsx@0.7.28:
    resolution: {integrity: sha512-TJjA+kU8AnkyoprZPgQACMfTX8N0MA5NsIL//h9IuHOxmmaCLluqhcZU+fCkWipi5c/pooHLFOMpqjhq4v7JLQ==}
    peerDependencies:
      svelte: ^3.55 || ^4.0.0-next.0 || ^4.0 || ^5.0.0-next.0
      typescript: ^4.9.4 || ^5.0.0

  svelte@5.2.8:
    resolution: {integrity: sha512-VU7a01XwnFi6wXVkH5QY3FYXRZWrhsWZhaE8AYU6UeYZdslE3TFgQq6+HLrbMjOLkVhdKt74NGHYbhFeErQQ6g==}
    engines: {node: '>=18'}

  tailwindcss@3.4.15:
    resolution: {integrity: sha512-r4MeXnfBmSOuKUWmXe6h2CcyfzJCEk4F0pptO5jlnYSIViUkVmsawj80N5h2lO3gwcmSb4n3PuN+e+GC1Guylw==}
    engines: {node: '>=14.0.0'}
    hasBin: true

  thenify-all@1.6.0:
    resolution: {integrity: sha512-RNxQH/qI8/t3thXJDwcstUO4zeqo64+Uy/+sNVRBx4Xn2OX+OZ9oP+iJnNFqplFra2ZUVeKCSa2oVWi3T4uVmA==}
    engines: {node: '>=0.8'}

  thenify@3.3.1:
    resolution: {integrity: sha512-RVZSIV5IG10Hk3enotrhvz0T9em6cyHBLkH/YAZuKqd8hRkKhSfCGIcP2KUY0EPxndzANBmNllzWPwak+bheSw==}

  tiny-glob@0.2.9:
    resolution: {integrity: sha512-g/55ssRPUjShh+xkfx9UPDXqhckHEsHr4Vd9zX55oSdGZc/MD0m3sferOkwWtp98bv+kcVfEHtRJgBVJzelrzg==}

  tinybench@2.9.0:
    resolution: {integrity: sha512-0+DUvqWMValLmha6lr4kD8iAMK1HzV0/aKnCtWb9v9641TnP/MFb7Pc2bxoxQjTXAErryXVgUOfv2YqNllqGeg==}

  tinyexec@0.3.1:
    resolution: {integrity: sha512-WiCJLEECkO18gwqIp6+hJg0//p23HXp4S+gGtAKu3mI2F2/sXC4FvHvXvB0zJVVaTPhx1/tOwdbRsa1sOBIKqQ==}

  tinyglobby@0.2.10:
    resolution: {integrity: sha512-Zc+8eJlFMvgatPZTl6A9L/yht8QqdmUNtURHaKZLmKBE12hNPSrqNkUp2cs3M/UKmNVVAMFQYSjYIVHDjW5zew==}
    engines: {node: '>=12.0.0'}

  tinypool@1.0.2:
    resolution: {integrity: sha512-al6n+QEANGFOMf/dmUMsuS5/r9B06uwlyNjZZql/zv8J7ybHCgoihBNORZCY2mzUuAnomQa2JdhyHKzZxPCrFA==}
    engines: {node: ^18.0.0 || >=20.0.0}

  tinyrainbow@1.2.0:
    resolution: {integrity: sha512-weEDEq7Z5eTHPDh4xjX789+fHfF+P8boiFB+0vbWzpbnbsEr/GRaohi/uMKxg8RZMXnl1ItAi/IUHWMsjDV7kQ==}
    engines: {node: '>=14.0.0'}

  tinyrainbow@2.0.0:
    resolution: {integrity: sha512-op4nsTR47R6p0vMUUoYl/a+ljLFVtlfaXkLQmqfLR1qHma1h/ysYk4hEXZ880bf2CYgTskvTa/e196Vd5dDQXw==}
    engines: {node: '>=14.0.0'}

  tinyspy@3.0.2:
    resolution: {integrity: sha512-n1cw8k1k0x4pgA2+9XrOkFydTerNcJ1zWCO5Nn9scWHTD+5tp8dghT2x1uduQePZTZgd3Tupf+x9BxJjeJi77Q==}
    engines: {node: '>=14.0.0'}

  to-regex-range@5.0.1:
    resolution: {integrity: sha512-65P7iz6X5yEr1cwcgvQxbbIw7Uk3gOy5dIdtZ4rDveLqhrdJP+Li/Hx6tyK0NEb+2GCyneCMJiGqrADCSNk8sQ==}
    engines: {node: '>=8.0'}

  totalist@3.0.1:
    resolution: {integrity: sha512-sf4i37nQ2LBx4m3wB74y+ubopq6W/dIzXg0FDGjsYnZHVa1Da8FH853wlL2gtUhg+xJXjfk3kUZS3BRoQeoQBQ==}
    engines: {node: '>=6'}

  ts-api-utils@1.4.2:
    resolution: {integrity: sha512-ZF5gQIQa/UmzfvxbHZI3JXN0/Jt+vnAfAviNRAMc491laiK6YCLpCW9ft8oaCRFOTxCZtUTE6XB0ZQAe3olntw==}
    engines: {node: '>=16'}
    peerDependencies:
      typescript: '>=4.2.0'

  ts-interface-checker@0.1.13:
    resolution: {integrity: sha512-Y/arvbn+rrz3JCKl9C4kVNfTfSm2/mEp5FSz5EsZSANGPSlQrpRI5M4PKF+mJnE52jOO90PnPSc3Ur3bTQw0gA==}

  tslib@2.8.1:
    resolution: {integrity: sha512-oJFu94HQb+KVduSUQL7wnpmqnfmLsOA/nAh6b6EH0wCEoK0/mPeXU6c3wKDV83MkOuHPRHtSXKKU99IBazS/2w==}

  type-check@0.4.0:
    resolution: {integrity: sha512-XleUoc9uwGXqjWwXaUTZAmzMcFZ5858QA2vvx1Ur5xIcixXIP+8LnFDgRplU30us6teqdlskFfu+ae4K79Ooew==}
    engines: {node: '>= 0.8.0'}

  typescript-eslint@8.16.0:
    resolution: {integrity: sha512-wDkVmlY6O2do4V+lZd0GtRfbtXbeD0q9WygwXXSJnC1xorE8eqyC2L1tJimqpSeFrOzRlYtWnUp/uzgHQOgfBQ==}
    engines: {node: ^18.18.0 || ^20.9.0 || >=21.1.0}
    peerDependencies:
      eslint: ^8.57.0 || ^9.0.0
      typescript: '*'
    peerDependenciesMeta:
      typescript:
        optional: true

  typescript@5.7.2:
    resolution: {integrity: sha512-i5t66RHxDvVN40HfDd1PsEThGNnlMCMT3jMUuoh9/0TaqWevNontacunWyN02LA9/fIbEWlcHZcgTKb9QoaLfg==}
    engines: {node: '>=14.17'}
    hasBin: true

  unist-util-stringify-position@2.0.3:
    resolution: {integrity: sha512-3faScn5I+hy9VleOq/qNbAd6pAx7iH5jYBMS9I1HgQVijz/4mv5Bvw5iw1sC/90CODiKo81G/ps8AJrISn687g==}

  update-browserslist-db@1.1.1:
    resolution: {integrity: sha512-R8UzCaa9Az+38REPiJ1tXlImTJXlVfgHZsglwBD/k6nj76ctsH1E3q4doGrukiLQd3sGQYu56r5+lo5r94l29A==}
    hasBin: true
    peerDependencies:
      browserslist: '>= 4.21.0'

  uri-js@4.4.1:
    resolution: {integrity: sha512-7rKUyy33Q1yc98pQ1DAmLtwX109F7TIfWlW1Ydo8Wl1ii1SeHieeh0HHfPeL2fMXK6z0s8ecKs9frCuLJvndBg==}

  util-deprecate@1.0.2:
    resolution: {integrity: sha512-EPD5q1uXyFxJpCrLnCc1nHnq3gOa6DZBocAIiI2TaSCA7VCJ1UJDMagCzIkXNsUYfD1daK//LTEQ8xiIbrHtcw==}

  vfile-message@2.0.4:
    resolution: {integrity: sha512-DjssxRGkMvifUOJre00juHoP9DPWuzjxKuMDrhNbk2TdaYYBNMStsNhEOt3idrtI12VQYM/1+iM0KOzXi4pxwQ==}

  vite-node@2.1.6:
    resolution: {integrity: sha512-DBfJY0n9JUwnyLxPSSUmEePT21j8JZp/sR9n+/gBwQU6DcQOioPdb8/pibWfXForbirSagZCilseYIwaL3f95A==}
    engines: {node: ^18.0.0 || ^20.0.0 || >=22.0.0}
    hasBin: true

  vite@5.4.11:
    resolution: {integrity: sha512-c7jFQRklXua0mTzneGW9QVyxFjUgwcihC4bXEtujIo2ouWCe1Ajt/amn2PCxYnhYfd5k09JX3SB7OYWFKYqj8Q==}
    engines: {node: ^18.0.0 || >=20.0.0}
    hasBin: true
    peerDependencies:
      '@types/node': ^18.0.0 || >=20.0.0
      less: '*'
      lightningcss: ^1.21.0
      sass: '*'
      sass-embedded: '*'
      stylus: '*'
      sugarss: '*'
      terser: ^5.4.0
    peerDependenciesMeta:
      '@types/node':
        optional: true
      less:
        optional: true
      lightningcss:
        optional: true
      sass:
        optional: true
      sass-embedded:
        optional: true
      stylus:
        optional: true
      sugarss:
        optional: true
      terser:
        optional: true

  vitefu@1.0.4:
    resolution: {integrity: sha512-y6zEE3PQf6uu/Mt6DTJ9ih+kyJLr4XcSgHR2zUkM8SWDhuixEJxfJ6CZGMHh1Ec3vPLoEA0IHU5oWzVqw8ulow==}
    peerDependencies:
      vite: ^3.0.0 || ^4.0.0 || ^5.0.0 || ^6.0.0
    peerDependenciesMeta:
      vite:
        optional: true

  vitest@2.1.6:
    resolution: {integrity: sha512-isUCkvPL30J4c5O5hgONeFRsDmlw6kzFEdLQHLezmDdKQHy8Ke/B/dgdTMEgU0vm+iZ0TjW8GuK83DiahBoKWQ==}
    engines: {node: ^18.0.0 || ^20.0.0 || >=22.0.0}
    hasBin: true
    peerDependencies:
      '@edge-runtime/vm': '*'
      '@types/node': ^18.0.0 || ^20.0.0 || >=22.0.0
      '@vitest/browser': 2.1.6
      '@vitest/ui': 2.1.6
      happy-dom: '*'
      jsdom: '*'
    peerDependenciesMeta:
      '@edge-runtime/vm':
        optional: true
      '@types/node':
        optional: true
      '@vitest/browser':
        optional: true
      '@vitest/ui':
        optional: true
      happy-dom:
        optional: true
      jsdom:
        optional: true

  which-module@2.0.1:
    resolution: {integrity: sha512-iBdZ57RDvnOR9AGBhML2vFZf7h8vmBjhoaZqODJBFWHVtKkDmKuHai3cx5PgVMrX5YDNp27AofYbAwctSS+vhQ==}

  which@2.0.2:
    resolution: {integrity: sha512-BLI3Tl1TW3Pvl70l3yq3Y64i+awpwXqsGBYWkkqMtnbXgrMD+yj7rhW0kuEDxzJaYXGjEW5ogapKNMEKNMjibA==}
    engines: {node: '>= 8'}
    hasBin: true

  why-is-node-running@2.3.0:
    resolution: {integrity: sha512-hUrmaWBdVDcxvYqnyh09zunKzROWjbZTiNy8dBEjkS7ehEDQibXJ7XvlmtbwuTclUiIyN+CyXQD4Vmko8fNm8w==}
    engines: {node: '>=8'}
    hasBin: true

  word-wrap@1.2.5:
    resolution: {integrity: sha512-BN22B5eaMMI9UMtjrGd5g5eCYPpCPDUy0FJXbYsaT5zYxjFOckS53SQDE3pWkVoWpHXVb3BrYcEN4Twa55B5cA==}
    engines: {node: '>=0.10.0'}

  wrap-ansi@6.2.0:
    resolution: {integrity: sha512-r6lPcBGxZXlIcymEu7InxDMhdW0KDxpLgoFLcguasxCaJ/SOIZwINatK9KY/tf+ZrlywOKU0UDj3ATXUBfxJXA==}
    engines: {node: '>=8'}

  wrap-ansi@7.0.0:
    resolution: {integrity: sha512-YVGIj2kamLSTxw6NsZjoBxfSwsn0ycdesmc4p+Q21c5zPuZ1pl+NfxVdxPtdHvmNVOQ6XSYG4AUtyt/Fi7D16Q==}
    engines: {node: '>=10'}

  wrap-ansi@8.1.0:
    resolution: {integrity: sha512-si7QWI6zUMq56bESFvagtmzMdGOtoxfR+Sez11Mobfc7tm+VkUckk9bW2UeffTGVUbOksxmSw0AA2gs8g71NCQ==}
    engines: {node: '>=12'}

  wrappy@1.0.2:
    resolution: {integrity: sha512-l4Sp/DRseor9wL6EvV2+TuQn63dMkPjZ/sp9XkghTEbV9KlPS1xUsZ3u7/IQO4wxtcFB4bgpQPRcR3QCvezPcQ==}

  y18n@4.0.3:
    resolution: {integrity: sha512-JKhqTOwSrqNA1NY5lSztJ1GrBiUodLMmIZuLiDaMRJ+itFd+ABVE8XBjOvIWL+rSqNDC74LCSFmlb/U4UZ4hJQ==}

  yaml@1.10.2:
    resolution: {integrity: sha512-r3vXyErRCYJ7wg28yvBY5VSoAF8ZvlcW9/BwUzEtUsjvX/DKs24dIkuwjtuprwJJHsbyUbLApepYTR1BN4uHrg==}
    engines: {node: '>= 6'}

  yaml@2.6.1:
    resolution: {integrity: sha512-7r0XPzioN/Q9kXBro/XPnA6kznR73DHq+GXh5ON7ZozRO6aMjbmiBuKste2wslTFkC5d1dw0GooOCepZXJ2SAg==}
    engines: {node: '>= 14'}
    hasBin: true

  yargs-parser@18.1.3:
    resolution: {integrity: sha512-o50j0JeToy/4K6OZcaQmW6lyXXKhq7csREXcDwk2omFPJEwUNOVtJKvmDr9EI1fAJZUyZcRF7kxGBWmRXudrCQ==}
    engines: {node: '>=6'}

  yargs@15.4.1:
    resolution: {integrity: sha512-aePbxDmcYW++PaqBsJ+HYUFwCdv4LVvdnhBy78E57PIor8/OVvhMrADFFEDh8DHDFRv/O9i3lPhsENjO7QX0+A==}
    engines: {node: '>=8'}

  yocto-queue@0.1.0:
    resolution: {integrity: sha512-rVksvsnNCdJ/ohGc6xgPwyN8eheCxsiLM8mxuE/t/mOVqJewPuO1miLpTHQiRgTKCLexL4MeAFVagts7HmNZ2Q==}
    engines: {node: '>=10'}

  zimmerframe@1.1.2:
    resolution: {integrity: sha512-rAbqEGa8ovJy4pyBxZM70hg4pE6gDgaQ0Sl9M3enG3I0d6H4XSAM3GeNGLKnsBpuijUow064sf7ww1nutC5/3w==}

  zod@3.23.8:
    resolution: {integrity: sha512-XBx9AXhXktjUqnepgTiE5flcKIYWi/rme0Eaj+5Y0lftuGBq+jyRu/md4WnuxqgP1ubdpNCsYEYPxrzVHD8d6g==}

snapshots:

  '@alloc/quick-lru@5.2.0': {}

  '@ampproject/remapping@2.3.0':
    dependencies:
      '@jridgewell/gen-mapping': 0.3.5
      '@jridgewell/trace-mapping': 0.3.25

  '@auth/core@0.37.4(nodemailer@6.10.0)':
    dependencies:
      '@panva/hkdf': 1.2.1
      jose: 5.9.6
      oauth4webapi: 3.1.3
      preact: 10.24.3
      preact-render-to-string: 6.5.11(preact@10.24.3)
    optionalDependencies:
      nodemailer: 6.10.0

  '@auth/prisma-adapter@2.7.4(@prisma/client@5.22.0)(nodemailer@6.10.0)':
    dependencies:
      '@auth/core': 0.37.4(nodemailer@6.10.0)
      '@prisma/client': 5.22.0
    transitivePeerDependencies:
      - '@simplewebauthn/browser'
      - '@simplewebauthn/server'
      - nodemailer

  '@auth/sveltekit@1.7.4(@sveltejs/kit@2.8.4(@sveltejs/vite-plugin-svelte@4.0.2(svelte@5.2.8)(vite@5.4.11))(svelte@5.2.8)(vite@5.4.11))(nodemailer@6.10.0)(svelte@5.2.8)':
    dependencies:
      '@auth/core': 0.37.4(nodemailer@6.10.0)
      '@sveltejs/kit': 2.8.4(@sveltejs/vite-plugin-svelte@4.0.2(svelte@5.2.8)(vite@5.4.11))(svelte@5.2.8)(vite@5.4.11)
      set-cookie-parser: 2.7.1
      svelte: 5.2.8
    optionalDependencies:
      nodemailer: 6.10.0

  '@esbuild/aix-ppc64@0.21.5':
    optional: true

  '@esbuild/android-arm64@0.21.5':
    optional: true

  '@esbuild/android-arm@0.21.5':
    optional: true

  '@esbuild/android-x64@0.21.5':
    optional: true

  '@esbuild/darwin-arm64@0.21.5':
    optional: true

  '@esbuild/darwin-x64@0.21.5':
    optional: true

  '@esbuild/freebsd-arm64@0.21.5':
    optional: true

  '@esbuild/freebsd-x64@0.21.5':
    optional: true

  '@esbuild/linux-arm64@0.21.5':
    optional: true

  '@esbuild/linux-arm@0.21.5':
    optional: true

  '@esbuild/linux-ia32@0.21.5':
    optional: true

  '@esbuild/linux-loong64@0.21.5':
    optional: true

  '@esbuild/linux-mips64el@0.21.5':
    optional: true

  '@esbuild/linux-ppc64@0.21.5':
    optional: true

  '@esbuild/linux-riscv64@0.21.5':
    optional: true

  '@esbuild/linux-s390x@0.21.5':
    optional: true

  '@esbuild/linux-x64@0.21.5':
    optional: true

  '@esbuild/netbsd-x64@0.21.5':
    optional: true

  '@esbuild/openbsd-x64@0.21.5':
    optional: true

  '@esbuild/sunos-x64@0.21.5':
    optional: true

  '@esbuild/win32-arm64@0.21.5':
    optional: true

  '@esbuild/win32-ia32@0.21.5':
    optional: true

  '@esbuild/win32-x64@0.21.5':
    optional: true

  '@eslint-community/eslint-utils@4.4.1(eslint@9.15.0(jiti@1.21.6))':
    dependencies:
      eslint: 9.15.0(jiti@1.21.6)
      eslint-visitor-keys: 3.4.3

  '@eslint-community/regexpp@4.12.1': {}

  '@eslint/config-array@0.19.0':
    dependencies:
      '@eslint/object-schema': 2.1.4
      debug: 4.3.7
      minimatch: 3.1.2
    transitivePeerDependencies:
      - supports-color

  '@eslint/core@0.9.0': {}

  '@eslint/eslintrc@3.2.0':
    dependencies:
      ajv: 6.12.6
      debug: 4.3.7
      espree: 10.3.0
      globals: 14.0.0
      ignore: 5.3.2
      import-fresh: 3.3.0
      js-yaml: 4.1.0
      minimatch: 3.1.2
      strip-json-comments: 3.1.1
    transitivePeerDependencies:
      - supports-color

  '@eslint/js@9.15.0': {}

  '@eslint/object-schema@2.1.4': {}

  '@eslint/plugin-kit@0.2.3':
    dependencies:
      levn: 0.4.1

  '@humanfs/core@0.19.1': {}

  '@humanfs/node@0.16.6':
    dependencies:
      '@humanfs/core': 0.19.1
      '@humanwhocodes/retry': 0.3.1

  '@humanwhocodes/module-importer@1.0.1': {}

  '@humanwhocodes/retry@0.3.1': {}

  '@humanwhocodes/retry@0.4.1': {}

  '@isaacs/cliui@8.0.2':
    dependencies:
      string-width: 5.1.2
      string-width-cjs: string-width@4.2.3
      strip-ansi: 7.1.0
      strip-ansi-cjs: strip-ansi@6.0.1
      wrap-ansi: 8.1.0
      wrap-ansi-cjs: wrap-ansi@7.0.0

  '@jridgewell/gen-mapping@0.3.5':
    dependencies:
      '@jridgewell/set-array': 1.2.1
      '@jridgewell/sourcemap-codec': 1.5.0
      '@jridgewell/trace-mapping': 0.3.25

  '@jridgewell/resolve-uri@3.1.2': {}

  '@jridgewell/set-array@1.2.1': {}

  '@jridgewell/sourcemap-codec@1.5.0': {}

  '@jridgewell/trace-mapping@0.3.25':
    dependencies:
      '@jridgewell/resolve-uri': 3.1.2
      '@jridgewell/sourcemap-codec': 1.5.0

  '@nodelib/fs.scandir@2.1.5':
    dependencies:
      '@nodelib/fs.stat': 2.0.5
      run-parallel: 1.2.0

  '@nodelib/fs.stat@2.0.5': {}

  '@nodelib/fs.walk@1.2.8':
    dependencies:
      '@nodelib/fs.scandir': 2.1.5
      fastq: 1.17.1

  '@panva/hkdf@1.2.1': {}

  '@phc/format@1.0.0': {}

  '@pkgjs/parseargs@0.11.0':
    optional: true

  '@playwright/test@1.49.0':
    dependencies:
      playwright: 1.49.0

  '@polka/url@1.0.0-next.28': {}

  '@prisma/client@5.22.0': {}

  '@rollup/rollup-android-arm-eabi@4.27.4':
    optional: true

  '@rollup/rollup-android-arm64@4.27.4':
    optional: true

  '@rollup/rollup-darwin-arm64@4.27.4':
    optional: true

  '@rollup/rollup-darwin-x64@4.27.4':
    optional: true

  '@rollup/rollup-freebsd-arm64@4.27.4':
    optional: true

  '@rollup/rollup-freebsd-x64@4.27.4':
    optional: true

  '@rollup/rollup-linux-arm-gnueabihf@4.27.4':
    optional: true

  '@rollup/rollup-linux-arm-musleabihf@4.27.4':
    optional: true

  '@rollup/rollup-linux-arm64-gnu@4.27.4':
    optional: true

  '@rollup/rollup-linux-arm64-musl@4.27.4':
    optional: true

  '@rollup/rollup-linux-powerpc64le-gnu@4.27.4':
    optional: true

  '@rollup/rollup-linux-riscv64-gnu@4.27.4':
    optional: true

  '@rollup/rollup-linux-s390x-gnu@4.27.4':
    optional: true

  '@rollup/rollup-linux-x64-gnu@4.27.4':
    optional: true

  '@rollup/rollup-linux-x64-musl@4.27.4':
    optional: true

  '@rollup/rollup-win32-arm64-msvc@4.27.4':
    optional: true

  '@rollup/rollup-win32-ia32-msvc@4.27.4':
    optional: true

  '@rollup/rollup-win32-x64-msvc@4.27.4':
    optional: true

  '@sveltejs/adapter-auto@3.3.1(@sveltejs/kit@2.8.4(@sveltejs/vite-plugin-svelte@4.0.2(svelte@5.2.8)(vite@5.4.11))(svelte@5.2.8)(vite@5.4.11))':
    dependencies:
      '@sveltejs/kit': 2.8.4(@sveltejs/vite-plugin-svelte@4.0.2(svelte@5.2.8)(vite@5.4.11))(svelte@5.2.8)(vite@5.4.11)
      import-meta-resolve: 4.1.0

  '@sveltejs/kit@2.8.4(@sveltejs/vite-plugin-svelte@4.0.2(svelte@5.2.8)(vite@5.4.11))(svelte@5.2.8)(vite@5.4.11)':
    dependencies:
      '@sveltejs/vite-plugin-svelte': 4.0.2(svelte@5.2.8)(vite@5.4.11)
      '@types/cookie': 0.6.0
      cookie: 0.6.0
      devalue: 5.1.1
      esm-env: 1.1.4
      import-meta-resolve: 4.1.0
      kleur: 4.1.5
      magic-string: 0.30.14
      mrmime: 2.0.0
      sade: 1.8.1
      set-cookie-parser: 2.7.1
      sirv: 3.0.0
      svelte: 5.2.8
      tiny-glob: 0.2.9
      vite: 5.4.11

  '@sveltejs/package@2.3.7(svelte@5.2.8)(typescript@5.7.2)':
    dependencies:
      chokidar: 4.0.1
      kleur: 4.1.5
      sade: 1.8.1
      semver: 7.6.3
      svelte: 5.2.8
      svelte2tsx: 0.7.28(svelte@5.2.8)(typescript@5.7.2)
    transitivePeerDependencies:
      - typescript

  '@sveltejs/vite-plugin-svelte-inspector@3.0.1(@sveltejs/vite-plugin-svelte@4.0.2(svelte@5.2.8)(vite@5.4.11))(svelte@5.2.8)(vite@5.4.11)':
    dependencies:
      '@sveltejs/vite-plugin-svelte': 4.0.2(svelte@5.2.8)(vite@5.4.11)
      debug: 4.3.7
      svelte: 5.2.8
      vite: 5.4.11
    transitivePeerDependencies:
      - supports-color

  '@sveltejs/vite-plugin-svelte@4.0.2(svelte@5.2.8)(vite@5.4.11)':
    dependencies:
      '@sveltejs/vite-plugin-svelte-inspector': 3.0.1(@sveltejs/vite-plugin-svelte@4.0.2(svelte@5.2.8)(vite@5.4.11))(svelte@5.2.8)(vite@5.4.11)
      debug: 4.3.7
      deepmerge: 4.3.1
      kleur: 4.1.5
      magic-string: 0.30.14
      svelte: 5.2.8
      vite: 5.4.11
      vitefu: 1.0.4(vite@5.4.11)
    transitivePeerDependencies:
      - supports-color

  '@types/cookie@0.6.0': {}

  '@types/eslint@9.6.1':
    dependencies:
      '@types/estree': 1.0.6
      '@types/json-schema': 7.0.15

  '@types/estree@1.0.6': {}

  '@types/json-schema@7.0.15': {}

  '@types/unist@2.0.11': {}

  '@typescript-eslint/eslint-plugin@8.16.0(@typescript-eslint/parser@8.16.0(eslint@9.15.0(jiti@1.21.6))(typescript@5.7.2))(eslint@9.15.0(jiti@1.21.6))(typescript@5.7.2)':
    dependencies:
      '@eslint-community/regexpp': 4.12.1
      '@typescript-eslint/parser': 8.16.0(eslint@9.15.0(jiti@1.21.6))(typescript@5.7.2)
      '@typescript-eslint/scope-manager': 8.16.0
      '@typescript-eslint/type-utils': 8.16.0(eslint@9.15.0(jiti@1.21.6))(typescript@5.7.2)
      '@typescript-eslint/utils': 8.16.0(eslint@9.15.0(jiti@1.21.6))(typescript@5.7.2)
      '@typescript-eslint/visitor-keys': 8.16.0
      eslint: 9.15.0(jiti@1.21.6)
      graphemer: 1.4.0
      ignore: 5.3.2
      natural-compare: 1.4.0
      ts-api-utils: 1.4.2(typescript@5.7.2)
    optionalDependencies:
      typescript: 5.7.2
    transitivePeerDependencies:
      - supports-color

  '@typescript-eslint/parser@8.16.0(eslint@9.15.0(jiti@1.21.6))(typescript@5.7.2)':
    dependencies:
      '@typescript-eslint/scope-manager': 8.16.0
      '@typescript-eslint/types': 8.16.0
      '@typescript-eslint/typescript-estree': 8.16.0(typescript@5.7.2)
      '@typescript-eslint/visitor-keys': 8.16.0
      debug: 4.3.7
      eslint: 9.15.0(jiti@1.21.6)
    optionalDependencies:
      typescript: 5.7.2
    transitivePeerDependencies:
      - supports-color

  '@typescript-eslint/scope-manager@8.16.0':
    dependencies:
      '@typescript-eslint/types': 8.16.0
      '@typescript-eslint/visitor-keys': 8.16.0

  '@typescript-eslint/type-utils@8.16.0(eslint@9.15.0(jiti@1.21.6))(typescript@5.7.2)':
    dependencies:
      '@typescript-eslint/typescript-estree': 8.16.0(typescript@5.7.2)
      '@typescript-eslint/utils': 8.16.0(eslint@9.15.0(jiti@1.21.6))(typescript@5.7.2)
      debug: 4.3.7
      eslint: 9.15.0(jiti@1.21.6)
      ts-api-utils: 1.4.2(typescript@5.7.2)
    optionalDependencies:
      typescript: 5.7.2
    transitivePeerDependencies:
      - supports-color

  '@typescript-eslint/types@8.16.0': {}

  '@typescript-eslint/typescript-estree@8.16.0(typescript@5.7.2)':
    dependencies:
      '@typescript-eslint/types': 8.16.0
      '@typescript-eslint/visitor-keys': 8.16.0
      debug: 4.3.7
      fast-glob: 3.3.2
      is-glob: 4.0.3
      minimatch: 9.0.5
      semver: 7.6.3
      ts-api-utils: 1.4.2(typescript@5.7.2)
    optionalDependencies:
      typescript: 5.7.2
    transitivePeerDependencies:
      - supports-color

  '@typescript-eslint/utils@8.16.0(eslint@9.15.0(jiti@1.21.6))(typescript@5.7.2)':
    dependencies:
      '@eslint-community/eslint-utils': 4.4.1(eslint@9.15.0(jiti@1.21.6))
      '@typescript-eslint/scope-manager': 8.16.0
      '@typescript-eslint/types': 8.16.0
      '@typescript-eslint/typescript-estree': 8.16.0(typescript@5.7.2)
      eslint: 9.15.0(jiti@1.21.6)
    optionalDependencies:
      typescript: 5.7.2
    transitivePeerDependencies:
      - supports-color

  '@typescript-eslint/visitor-keys@8.16.0':
    dependencies:
      '@typescript-eslint/types': 8.16.0
      eslint-visitor-keys: 4.2.0

  '@upstash/redis@1.34.3':
    dependencies:
      crypto-js: 4.2.0

  '@vitest/expect@2.1.6':
    dependencies:
      '@vitest/spy': 2.1.6
      '@vitest/utils': 2.1.6
      chai: 5.1.2
      tinyrainbow: 1.2.0

  '@vitest/mocker@2.1.6(vite@5.4.11)':
    dependencies:
      '@vitest/spy': 2.1.6
      estree-walker: 3.0.3
      magic-string: 0.30.14
    optionalDependencies:
      vite: 5.4.11

  '@vitest/pretty-format@2.1.6':
    dependencies:
      tinyrainbow: 1.2.0

  '@vitest/pretty-format@3.0.5':
    dependencies:
      tinyrainbow: 2.0.0

  '@vitest/runner@2.1.6':
    dependencies:
      '@vitest/utils': 2.1.6
      pathe: 1.1.2

  '@vitest/snapshot@2.1.6':
    dependencies:
      '@vitest/pretty-format': 2.1.6
      magic-string: 0.30.14
      pathe: 1.1.2

  '@vitest/spy@2.1.6':
    dependencies:
      tinyspy: 3.0.2

  '@vitest/ui@3.0.5(vitest@2.1.6)':
    dependencies:
      '@vitest/utils': 3.0.5
      fflate: 0.8.2
      flatted: 3.3.2
      pathe: 2.0.2
      sirv: 3.0.0
      tinyglobby: 0.2.10
      tinyrainbow: 2.0.0
      vitest: 2.1.6(@vitest/ui@3.0.5)

  '@vitest/utils@2.1.6':
    dependencies:
      '@vitest/pretty-format': 2.1.6
      loupe: 3.1.2
      tinyrainbow: 1.2.0

  '@vitest/utils@3.0.5':
    dependencies:
      '@vitest/pretty-format': 3.0.5
      loupe: 3.1.2
      tinyrainbow: 2.0.0

  acorn-jsx@5.3.2(acorn@8.14.0):
    dependencies:
      acorn: 8.14.0

  acorn-typescript@1.4.13(acorn@8.14.0):
    dependencies:
      acorn: 8.14.0

  acorn@8.14.0: {}

  ajv@6.12.6:
    dependencies:
      fast-deep-equal: 3.1.3
      fast-json-stable-stringify: 2.1.0
      json-schema-traverse: 0.4.1
      uri-js: 4.4.1

  ansi-regex@5.0.1: {}

  ansi-regex@6.1.0: {}

  ansi-styles@4.3.0:
    dependencies:
      color-convert: 2.0.1

  ansi-styles@6.2.1: {}

  any-promise@1.3.0: {}

  anymatch@3.1.3:
    dependencies:
      normalize-path: 3.0.0
      picomatch: 2.3.1

  arg@5.0.2: {}

  argon2@0.41.1:
    dependencies:
      '@phc/format': 1.0.0
      node-addon-api: 8.2.2
      node-gyp-build: 4.8.4

  argparse@2.0.1: {}

  aria-query@5.3.2: {}

  assertion-error@2.0.1: {}

  autoprefixer@10.4.20(postcss@8.4.49):
    dependencies:
      browserslist: 4.24.2
      caniuse-lite: 1.0.30001684
      fraction.js: 4.3.7
      normalize-range: 0.1.2
      picocolors: 1.1.1
      postcss: 8.4.49
      postcss-value-parser: 4.2.0

  axobject-query@4.1.0: {}

  balanced-match@1.0.2: {}

  binary-extensions@2.3.0: {}

  brace-expansion@1.1.11:
    dependencies:
      balanced-match: 1.0.2
      concat-map: 0.0.1

  brace-expansion@2.0.1:
    dependencies:
      balanced-match: 1.0.2

  braces@3.0.3:
    dependencies:
      fill-range: 7.1.1

  browserslist@4.24.2:
    dependencies:
      caniuse-lite: 1.0.30001684
      electron-to-chromium: 1.5.65
      node-releases: 2.0.18
      update-browserslist-db: 1.1.1(browserslist@4.24.2)

  cac@6.7.14: {}

  callsites@3.1.0: {}

  camelcase-css@2.0.1: {}

  camelcase@5.3.1: {}

  caniuse-lite@1.0.30001684: {}

  chai@5.1.2:
    dependencies:
      assertion-error: 2.0.1
      check-error: 2.1.1
      deep-eql: 5.0.2
      loupe: 3.1.2
      pathval: 2.0.0

  chalk@4.1.2:
    dependencies:
      ansi-styles: 4.3.0
      supports-color: 7.2.0

  check-error@2.1.1: {}

  chokidar@3.6.0:
    dependencies:
      anymatch: 3.1.3
      braces: 3.0.3
      glob-parent: 5.1.2
      is-binary-path: 2.1.0
      is-glob: 4.0.3
      normalize-path: 3.0.0
      readdirp: 3.6.0
    optionalDependencies:
      fsevents: 2.3.3

  chokidar@4.0.1:
    dependencies:
      readdirp: 4.0.2

  cliui@6.0.0:
    dependencies:
      string-width: 4.2.3
      strip-ansi: 6.0.1
      wrap-ansi: 6.2.0

  color-convert@2.0.1:
    dependencies:
      color-name: 1.1.4

  color-name@1.1.4: {}

  commander@4.1.1: {}

  concat-map@0.0.1: {}

  cookie@0.6.0: {}

  cross-spawn@7.0.6:
    dependencies:
      path-key: 3.1.1
      shebang-command: 2.0.0
      which: 2.0.2

  crypto-js@4.2.0: {}

  cssesc@3.0.0: {}

  debug@4.3.7:
    dependencies:
      ms: 2.1.3

  decamelize@1.2.0: {}

  dedent-js@1.0.1: {}

  deep-eql@5.0.2: {}

  deep-is@0.1.4: {}

  deepmerge@4.3.1: {}

  devalue@5.1.1: {}

  didyoumean@1.2.2: {}

  dijkstrajs@1.0.3: {}

  dlv@1.1.3: {}

  eastasianwidth@0.2.0: {}

  electron-to-chromium@1.5.65: {}

  emoji-regex@8.0.0: {}

  emoji-regex@9.2.2: {}

  es-module-lexer@1.5.4: {}

  esbuild@0.21.5:
    optionalDependencies:
      '@esbuild/aix-ppc64': 0.21.5
      '@esbuild/android-arm': 0.21.5
      '@esbuild/android-arm64': 0.21.5
      '@esbuild/android-x64': 0.21.5
      '@esbuild/darwin-arm64': 0.21.5
      '@esbuild/darwin-x64': 0.21.5
      '@esbuild/freebsd-arm64': 0.21.5
      '@esbuild/freebsd-x64': 0.21.5
      '@esbuild/linux-arm': 0.21.5
      '@esbuild/linux-arm64': 0.21.5
      '@esbuild/linux-ia32': 0.21.5
      '@esbuild/linux-loong64': 0.21.5
      '@esbuild/linux-mips64el': 0.21.5
      '@esbuild/linux-ppc64': 0.21.5
      '@esbuild/linux-riscv64': 0.21.5
      '@esbuild/linux-s390x': 0.21.5
      '@esbuild/linux-x64': 0.21.5
      '@esbuild/netbsd-x64': 0.21.5
      '@esbuild/openbsd-x64': 0.21.5
      '@esbuild/sunos-x64': 0.21.5
      '@esbuild/win32-arm64': 0.21.5
      '@esbuild/win32-ia32': 0.21.5
      '@esbuild/win32-x64': 0.21.5

  escalade@3.2.0: {}

  escape-string-regexp@4.0.0: {}

  eslint-compat-utils@0.5.1(eslint@9.15.0(jiti@1.21.6)):
    dependencies:
      eslint: 9.15.0(jiti@1.21.6)
      semver: 7.6.3

  eslint-config-prettier@9.1.0(eslint@9.15.0(jiti@1.21.6)):
    dependencies:
      eslint: 9.15.0(jiti@1.21.6)

  eslint-plugin-svelte@2.46.0(eslint@9.15.0(jiti@1.21.6))(svelte@5.2.8):
    dependencies:
      '@eslint-community/eslint-utils': 4.4.1(eslint@9.15.0(jiti@1.21.6))
      '@jridgewell/sourcemap-codec': 1.5.0
      eslint: 9.15.0(jiti@1.21.6)
      eslint-compat-utils: 0.5.1(eslint@9.15.0(jiti@1.21.6))
      esutils: 2.0.3
      known-css-properties: 0.35.0
      postcss: 8.4.49
      postcss-load-config: 3.1.4(postcss@8.4.49)
      postcss-safe-parser: 6.0.0(postcss@8.4.49)
      postcss-selector-parser: 6.1.2
      semver: 7.6.3
      svelte-eslint-parser: 0.43.0(svelte@5.2.8)
    optionalDependencies:
      svelte: 5.2.8
    transitivePeerDependencies:
      - ts-node

  eslint-scope@7.2.2:
    dependencies:
      esrecurse: 4.3.0
      estraverse: 5.3.0

  eslint-scope@8.2.0:
    dependencies:
      esrecurse: 4.3.0
      estraverse: 5.3.0

  eslint-visitor-keys@3.4.3: {}

  eslint-visitor-keys@4.2.0: {}

  eslint@9.15.0(jiti@1.21.6):
    dependencies:
      '@eslint-community/eslint-utils': 4.4.1(eslint@9.15.0(jiti@1.21.6))
      '@eslint-community/regexpp': 4.12.1
      '@eslint/config-array': 0.19.0
      '@eslint/core': 0.9.0
      '@eslint/eslintrc': 3.2.0
      '@eslint/js': 9.15.0
      '@eslint/plugin-kit': 0.2.3
      '@humanfs/node': 0.16.6
      '@humanwhocodes/module-importer': 1.0.1
      '@humanwhocodes/retry': 0.4.1
      '@types/estree': 1.0.6
      '@types/json-schema': 7.0.15
      ajv: 6.12.6
      chalk: 4.1.2
      cross-spawn: 7.0.6
      debug: 4.3.7
      escape-string-regexp: 4.0.0
      eslint-scope: 8.2.0
      eslint-visitor-keys: 4.2.0
      espree: 10.3.0
      esquery: 1.6.0
      esutils: 2.0.3
      fast-deep-equal: 3.1.3
      file-entry-cache: 8.0.0
      find-up: 5.0.0
      glob-parent: 6.0.2
      ignore: 5.3.2
      imurmurhash: 0.1.4
      is-glob: 4.0.3
      json-stable-stringify-without-jsonify: 1.0.1
      lodash.merge: 4.6.2
      minimatch: 3.1.2
      natural-compare: 1.4.0
      optionator: 0.9.4
    optionalDependencies:
      jiti: 1.21.6
    transitivePeerDependencies:
      - supports-color

  esm-env@1.1.4: {}

  espree@10.3.0:
    dependencies:
      acorn: 8.14.0
      acorn-jsx: 5.3.2(acorn@8.14.0)
      eslint-visitor-keys: 4.2.0

  espree@9.6.1:
    dependencies:
      acorn: 8.14.0
      acorn-jsx: 5.3.2(acorn@8.14.0)
      eslint-visitor-keys: 3.4.3

  esquery@1.6.0:
    dependencies:
      estraverse: 5.3.0

  esrap@1.2.2:
    dependencies:
      '@jridgewell/sourcemap-codec': 1.5.0
      '@types/estree': 1.0.6

  esrecurse@4.3.0:
    dependencies:
      estraverse: 5.3.0

  estraverse@5.3.0: {}

  estree-walker@3.0.3:
    dependencies:
      '@types/estree': 1.0.6

  esutils@2.0.3: {}

  expect-type@1.1.0: {}

  fast-deep-equal@3.1.3: {}

  fast-glob@3.3.2:
    dependencies:
      '@nodelib/fs.stat': 2.0.5
      '@nodelib/fs.walk': 1.2.8
      glob-parent: 5.1.2
      merge2: 1.4.1
      micromatch: 4.0.8

  fast-json-stable-stringify@2.1.0: {}

  fast-levenshtein@2.0.6: {}

  fastq@1.17.1:
    dependencies:
      reusify: 1.0.4

  fdir@6.4.2(picomatch@4.0.2):
    optionalDependencies:
      picomatch: 4.0.2

  fflate@0.8.2: {}

  file-entry-cache@8.0.0:
    dependencies:
      flat-cache: 4.0.1

  fill-range@7.1.1:
    dependencies:
      to-regex-range: 5.0.1

  find-up@4.1.0:
    dependencies:
      locate-path: 5.0.0
      path-exists: 4.0.0

  find-up@5.0.0:
    dependencies:
      locate-path: 6.0.0
      path-exists: 4.0.0

  flat-cache@4.0.1:
    dependencies:
      flatted: 3.3.2
      keyv: 4.5.4

  flatted@3.3.2: {}

  foreground-child@3.3.0:
    dependencies:
      cross-spawn: 7.0.6
      signal-exit: 4.1.0

  fraction.js@4.3.7: {}

  fs.realpath@1.0.0: {}

  fsevents@2.3.2:
    optional: true

  fsevents@2.3.3:
    optional: true

  function-bind@1.1.2: {}

  get-caller-file@2.0.5: {}

  glob-parent@5.1.2:
    dependencies:
      is-glob: 4.0.3

  glob-parent@6.0.2:
    dependencies:
      is-glob: 4.0.3

  glob@10.4.5:
    dependencies:
      foreground-child: 3.3.0
      jackspeak: 3.4.3
      minimatch: 9.0.5
      minipass: 7.1.2
      package-json-from-dist: 1.0.1
      path-scurry: 1.11.1

  glob@8.1.0:
    dependencies:
      fs.realpath: 1.0.0
      inflight: 1.0.6
      inherits: 2.0.4
      minimatch: 5.1.6
      once: 1.4.0

  globals@14.0.0: {}

  globals@15.12.0: {}

  globalyzer@0.1.0: {}

  globrex@0.1.2: {}

  graphemer@1.4.0: {}

  has-flag@4.0.0: {}

  hasown@2.0.2:
    dependencies:
      function-bind: 1.1.2

  ignore-walk@5.0.1:
    dependencies:
      minimatch: 5.1.6

  ignore@5.3.2: {}

  import-fresh@3.3.0:
    dependencies:
      parent-module: 1.0.1
      resolve-from: 4.0.0

  import-meta-resolve@4.1.0: {}

  imurmurhash@0.1.4: {}

  inflight@1.0.6:
    dependencies:
      once: 1.4.0
      wrappy: 1.0.2

  inherits@2.0.4: {}

  is-binary-path@2.1.0:
    dependencies:
      binary-extensions: 2.3.0

  is-core-module@2.15.1:
    dependencies:
      hasown: 2.0.2

  is-extglob@2.1.1: {}

  is-fullwidth-code-point@3.0.0: {}

  is-glob@4.0.3:
    dependencies:
      is-extglob: 2.1.1

  is-number@7.0.0: {}

  is-reference@3.0.3:
    dependencies:
      '@types/estree': 1.0.6

  isexe@2.0.0: {}

  jackspeak@3.4.3:
    dependencies:
      '@isaacs/cliui': 8.0.2
    optionalDependencies:
      '@pkgjs/parseargs': 0.11.0

  jiti@1.21.6: {}

  jose@5.9.6: {}

  js-yaml@4.1.0:
    dependencies:
      argparse: 2.0.1

  json-buffer@3.0.1: {}

  json-schema-traverse@0.4.1: {}

  json-stable-stringify-without-jsonify@1.0.1: {}

  keyv@4.5.4:
    dependencies:
      json-buffer: 3.0.1

  kleur@4.1.5: {}

  known-css-properties@0.35.0: {}

  levn@0.4.1:
    dependencies:
      prelude-ls: 1.2.1
      type-check: 0.4.0

  lilconfig@2.1.0: {}

  lilconfig@3.1.2: {}

  lines-and-columns@1.2.4: {}

  locate-character@3.0.0: {}

  locate-path@5.0.0:
    dependencies:
      p-locate: 4.1.0

  locate-path@6.0.0:
    dependencies:
      p-locate: 5.0.0

  lodash.merge@4.6.2: {}

  loupe@3.1.2: {}

  lower-case@2.0.2:
    dependencies:
      tslib: 2.8.1

  lru-cache@10.4.3: {}

  magic-string@0.30.14:
    dependencies:
      '@jridgewell/sourcemap-codec': 1.5.0

  mdsvex@0.11.2(svelte@5.2.8):
    dependencies:
      '@types/unist': 2.0.11
      prism-svelte: 0.4.7
      prismjs: 1.29.0
      svelte: 5.2.8
      vfile-message: 2.0.4

  merge2@1.4.1: {}

  micromatch@4.0.8:
    dependencies:
      braces: 3.0.3
      picomatch: 2.3.1

  minimatch@3.1.2:
    dependencies:
      brace-expansion: 1.1.11

  minimatch@5.1.6:
    dependencies:
      brace-expansion: 2.0.1

  minimatch@9.0.5:
    dependencies:
      brace-expansion: 2.0.1

  minipass@7.1.2: {}

  mri@1.2.0: {}

  mrmime@2.0.0: {}

  ms@2.1.3: {}

  mz@2.7.0:
    dependencies:
      any-promise: 1.3.0
      object-assign: 4.1.1
      thenify-all: 1.6.0

  nanoid@3.3.8: {}

  natural-compare@1.4.0: {}

  no-case@3.0.4:
    dependencies:
      lower-case: 2.0.2
      tslib: 2.8.1

  node-addon-api@8.2.2: {}

  node-gyp-build@4.8.4: {}

  node-releases@2.0.18: {}

  nodemailer@6.10.0: {}

  normalize-path@3.0.0: {}

  normalize-range@0.1.2: {}

  npm-bundled@2.0.1:
    dependencies:
      npm-normalize-package-bin: 2.0.0

  npm-normalize-package-bin@2.0.0: {}

  npm-packlist@5.1.3:
    dependencies:
      glob: 8.1.0
      ignore-walk: 5.0.1
      npm-bundled: 2.0.1
      npm-normalize-package-bin: 2.0.0

  oauth4webapi@3.1.3: {}

  object-assign@4.1.1: {}

  object-hash@3.0.0: {}

  once@1.4.0:
    dependencies:
      wrappy: 1.0.2

  optionator@0.9.4:
    dependencies:
      deep-is: 0.1.4
      fast-levenshtein: 2.0.6
      levn: 0.4.1
      prelude-ls: 1.2.1
      type-check: 0.4.0
      word-wrap: 1.2.5

  p-limit@2.3.0:
    dependencies:
      p-try: 2.2.0

  p-limit@3.1.0:
    dependencies:
      yocto-queue: 0.1.0

  p-locate@4.1.0:
    dependencies:
      p-limit: 2.3.0

  p-locate@5.0.0:
    dependencies:
      p-limit: 3.1.0

  p-try@2.2.0: {}

  package-json-from-dist@1.0.1: {}

  parent-module@1.0.1:
    dependencies:
      callsites: 3.1.0

  pascal-case@3.1.2:
    dependencies:
      no-case: 3.0.4
      tslib: 2.8.1

  path-exists@4.0.0: {}

  path-key@3.1.1: {}

  path-parse@1.0.7: {}

  path-scurry@1.11.1:
    dependencies:
      lru-cache: 10.4.3
      minipass: 7.1.2

  pathe@1.1.2: {}

  pathe@2.0.2: {}

  pathval@2.0.0: {}

  picocolors@1.1.1: {}

  picomatch@2.3.1: {}

  picomatch@4.0.2: {}

  pify@2.3.0: {}

  pirates@4.0.6: {}

  playwright-core@1.49.0: {}

  playwright@1.49.0:
    dependencies:
      playwright-core: 1.49.0
    optionalDependencies:
      fsevents: 2.3.2

  pngjs@5.0.0: {}

  postcss-import@15.1.0(postcss@8.4.49):
    dependencies:
      postcss: 8.4.49
      postcss-value-parser: 4.2.0
      read-cache: 1.0.0
      resolve: 1.22.8

  postcss-js@4.0.1(postcss@8.4.49):
    dependencies:
      camelcase-css: 2.0.1
      postcss: 8.4.49

  postcss-load-config@3.1.4(postcss@8.4.49):
    dependencies:
      lilconfig: 2.1.0
      yaml: 1.10.2
    optionalDependencies:
      postcss: 8.4.49

  postcss-load-config@4.0.2(postcss@8.4.49):
    dependencies:
      lilconfig: 3.1.2
      yaml: 2.6.1
    optionalDependencies:
      postcss: 8.4.49

  postcss-nested@6.2.0(postcss@8.4.49):
    dependencies:
      postcss: 8.4.49
      postcss-selector-parser: 6.1.2

  postcss-safe-parser@6.0.0(postcss@8.4.49):
    dependencies:
      postcss: 8.4.49

  postcss-scss@4.0.9(postcss@8.4.49):
    dependencies:
      postcss: 8.4.49

  postcss-selector-parser@6.1.2:
    dependencies:
      cssesc: 3.0.0
      util-deprecate: 1.0.2

  postcss-value-parser@4.2.0: {}

  postcss@8.4.49:
    dependencies:
      nanoid: 3.3.8
      picocolors: 1.1.1
      source-map-js: 1.2.1

  preact-render-to-string@6.5.11(preact@10.24.3):
    dependencies:
      preact: 10.24.3

  preact@10.24.3: {}

  prelude-ls@1.2.1: {}

  prettier-plugin-svelte@3.3.2(prettier@3.4.1)(svelte@5.2.8):
    dependencies:
      prettier: 3.4.1
      svelte: 5.2.8

  prettier-plugin-tailwindcss@0.6.9(prettier-plugin-svelte@3.3.2(prettier@3.4.1)(svelte@5.2.8))(prettier@3.4.1):
    dependencies:
      prettier: 3.4.1
    optionalDependencies:
      prettier-plugin-svelte: 3.3.2(prettier@3.4.1)(svelte@5.2.8)

  prettier@3.4.1: {}

  prism-svelte@0.4.7: {}

  prismjs@1.29.0: {}

  publint@0.2.12:
    dependencies:
      npm-packlist: 5.1.3
      picocolors: 1.1.1
      sade: 1.8.1

  punycode@2.3.1: {}

  qrcode@1.5.4:
    dependencies:
      dijkstrajs: 1.0.3
      pngjs: 5.0.0
      yargs: 15.4.1

  queue-microtask@1.2.3: {}

  read-cache@1.0.0:
    dependencies:
      pify: 2.3.0

  readdirp@3.6.0:
    dependencies:
      picomatch: 2.3.1

  readdirp@4.0.2: {}

  require-directory@2.1.1: {}

  require-main-filename@2.0.0: {}

  resolve-from@4.0.0: {}

  resolve@1.22.8:
    dependencies:
      is-core-module: 2.15.1
      path-parse: 1.0.7
      supports-preserve-symlinks-flag: 1.0.0

  reusify@1.0.4: {}

  rollup@4.27.4:
    dependencies:
      '@types/estree': 1.0.6
    optionalDependencies:
      '@rollup/rollup-android-arm-eabi': 4.27.4
      '@rollup/rollup-android-arm64': 4.27.4
      '@rollup/rollup-darwin-arm64': 4.27.4
      '@rollup/rollup-darwin-x64': 4.27.4
      '@rollup/rollup-freebsd-arm64': 4.27.4
      '@rollup/rollup-freebsd-x64': 4.27.4
      '@rollup/rollup-linux-arm-gnueabihf': 4.27.4
      '@rollup/rollup-linux-arm-musleabihf': 4.27.4
      '@rollup/rollup-linux-arm64-gnu': 4.27.4
      '@rollup/rollup-linux-arm64-musl': 4.27.4
      '@rollup/rollup-linux-powerpc64le-gnu': 4.27.4
      '@rollup/rollup-linux-riscv64-gnu': 4.27.4
      '@rollup/rollup-linux-s390x-gnu': 4.27.4
      '@rollup/rollup-linux-x64-gnu': 4.27.4
      '@rollup/rollup-linux-x64-musl': 4.27.4
      '@rollup/rollup-win32-arm64-msvc': 4.27.4
      '@rollup/rollup-win32-ia32-msvc': 4.27.4
      '@rollup/rollup-win32-x64-msvc': 4.27.4
      fsevents: 2.3.3

  run-parallel@1.2.0:
    dependencies:
      queue-microtask: 1.2.3

  sade@1.8.1:
    dependencies:
      mri: 1.2.0

  semver@7.6.3: {}

  set-blocking@2.0.0: {}

  set-cookie-parser@2.7.1: {}

  shebang-command@2.0.0:
    dependencies:
      shebang-regex: 3.0.0

  shebang-regex@3.0.0: {}

  siginfo@2.0.0: {}

  signal-exit@4.1.0: {}

  sirv@3.0.0:
    dependencies:
      '@polka/url': 1.0.0-next.28
      mrmime: 2.0.0
      totalist: 3.0.1

  source-map-js@1.2.1: {}

  stackback@0.0.2: {}

  std-env@3.8.0: {}

  string-width@4.2.3:
    dependencies:
      emoji-regex: 8.0.0
      is-fullwidth-code-point: 3.0.0
      strip-ansi: 6.0.1

  string-width@5.1.2:
    dependencies:
      eastasianwidth: 0.2.0
      emoji-regex: 9.2.2
      strip-ansi: 7.1.0

  strip-ansi@6.0.1:
    dependencies:
      ansi-regex: 5.0.1

  strip-ansi@7.1.0:
    dependencies:
      ansi-regex: 6.1.0

  strip-json-comments@3.1.1: {}

  sucrase@3.35.0:
    dependencies:
      '@jridgewell/gen-mapping': 0.3.5
      commander: 4.1.1
      glob: 10.4.5
      lines-and-columns: 1.2.4
      mz: 2.7.0
      pirates: 4.0.6
      ts-interface-checker: 0.1.13

  supports-color@7.2.0:
    dependencies:
      has-flag: 4.0.0

  supports-preserve-symlinks-flag@1.0.0: {}

  svelte-check@4.1.0(picomatch@4.0.2)(svelte@5.2.8)(typescript@5.7.2):
    dependencies:
      '@jridgewell/trace-mapping': 0.3.25
      chokidar: 4.0.1
      fdir: 6.4.2(picomatch@4.0.2)
      picocolors: 1.1.1
      sade: 1.8.1
      svelte: 5.2.8
      typescript: 5.7.2
    transitivePeerDependencies:
      - picomatch

  svelte-eslint-parser@0.43.0(svelte@5.2.8):
    dependencies:
      eslint-scope: 7.2.2
      eslint-visitor-keys: 3.4.3
      espree: 9.6.1
      postcss: 8.4.49
      postcss-scss: 4.0.9(postcss@8.4.49)
    optionalDependencies:
      svelte: 5.2.8

  svelte2tsx@0.7.28(svelte@5.2.8)(typescript@5.7.2):
    dependencies:
      dedent-js: 1.0.1
      pascal-case: 3.1.2
      svelte: 5.2.8
      typescript: 5.7.2

  svelte@5.2.8:
    dependencies:
      '@ampproject/remapping': 2.3.0
      '@jridgewell/sourcemap-codec': 1.5.0
      '@types/estree': 1.0.6
      acorn: 8.14.0
      acorn-typescript: 1.4.13(acorn@8.14.0)
      aria-query: 5.3.2
      axobject-query: 4.1.0
      esm-env: 1.1.4
      esrap: 1.2.2
      is-reference: 3.0.3
      locate-character: 3.0.0
      magic-string: 0.30.14
      zimmerframe: 1.1.2

  tailwindcss@3.4.15:
    dependencies:
      '@alloc/quick-lru': 5.2.0
      arg: 5.0.2
      chokidar: 3.6.0
      didyoumean: 1.2.2
      dlv: 1.1.3
      fast-glob: 3.3.2
      glob-parent: 6.0.2
      is-glob: 4.0.3
      jiti: 1.21.6
      lilconfig: 2.1.0
      micromatch: 4.0.8
      normalize-path: 3.0.0
      object-hash: 3.0.0
      picocolors: 1.1.1
      postcss: 8.4.49
      postcss-import: 15.1.0(postcss@8.4.49)
      postcss-js: 4.0.1(postcss@8.4.49)
      postcss-load-config: 4.0.2(postcss@8.4.49)
      postcss-nested: 6.2.0(postcss@8.4.49)
      postcss-selector-parser: 6.1.2
      resolve: 1.22.8
      sucrase: 3.35.0
    transitivePeerDependencies:
      - ts-node

  thenify-all@1.6.0:
    dependencies:
      thenify: 3.3.1

  thenify@3.3.1:
    dependencies:
      any-promise: 1.3.0

  tiny-glob@0.2.9:
    dependencies:
      globalyzer: 0.1.0
      globrex: 0.1.2

  tinybench@2.9.0: {}

  tinyexec@0.3.1: {}

  tinyglobby@0.2.10:
    dependencies:
      fdir: 6.4.2(picomatch@4.0.2)
      picomatch: 4.0.2

  tinypool@1.0.2: {}

  tinyrainbow@1.2.0: {}

  tinyrainbow@2.0.0: {}

  tinyspy@3.0.2: {}

  to-regex-range@5.0.1:
    dependencies:
      is-number: 7.0.0

  totalist@3.0.1: {}

  ts-api-utils@1.4.2(typescript@5.7.2):
    dependencies:
      typescript: 5.7.2

  ts-interface-checker@0.1.13: {}

  tslib@2.8.1: {}

  type-check@0.4.0:
    dependencies:
      prelude-ls: 1.2.1

  typescript-eslint@8.16.0(eslint@9.15.0(jiti@1.21.6))(typescript@5.7.2):
    dependencies:
      '@typescript-eslint/eslint-plugin': 8.16.0(@typescript-eslint/parser@8.16.0(eslint@9.15.0(jiti@1.21.6))(typescript@5.7.2))(eslint@9.15.0(jiti@1.21.6))(typescript@5.7.2)
      '@typescript-eslint/parser': 8.16.0(eslint@9.15.0(jiti@1.21.6))(typescript@5.7.2)
      '@typescript-eslint/utils': 8.16.0(eslint@9.15.0(jiti@1.21.6))(typescript@5.7.2)
      eslint: 9.15.0(jiti@1.21.6)
    optionalDependencies:
      typescript: 5.7.2
    transitivePeerDependencies:
      - supports-color

  typescript@5.7.2: {}

  unist-util-stringify-position@2.0.3:
    dependencies:
      '@types/unist': 2.0.11

  update-browserslist-db@1.1.1(browserslist@4.24.2):
    dependencies:
      browserslist: 4.24.2
      escalade: 3.2.0
      picocolors: 1.1.1

  uri-js@4.4.1:
    dependencies:
      punycode: 2.3.1

  util-deprecate@1.0.2: {}

  vfile-message@2.0.4:
    dependencies:
      '@types/unist': 2.0.11
      unist-util-stringify-position: 2.0.3

  vite-node@2.1.6:
    dependencies:
      cac: 6.7.14
      debug: 4.3.7
      es-module-lexer: 1.5.4
      pathe: 1.1.2
      vite: 5.4.11
    transitivePeerDependencies:
      - '@types/node'
      - less
      - lightningcss
      - sass
      - sass-embedded
      - stylus
      - sugarss
      - supports-color
      - terser

  vite@5.4.11:
    dependencies:
      esbuild: 0.21.5
      postcss: 8.4.49
      rollup: 4.27.4
    optionalDependencies:
      fsevents: 2.3.3

  vitefu@1.0.4(vite@5.4.11):
    optionalDependencies:
      vite: 5.4.11

  vitest@2.1.6(@vitest/ui@3.0.5):
    dependencies:
      '@vitest/expect': 2.1.6
      '@vitest/mocker': 2.1.6(vite@5.4.11)
      '@vitest/pretty-format': 2.1.6
      '@vitest/runner': 2.1.6
      '@vitest/snapshot': 2.1.6
      '@vitest/spy': 2.1.6
      '@vitest/utils': 2.1.6
      chai: 5.1.2
      debug: 4.3.7
      expect-type: 1.1.0
      magic-string: 0.30.14
      pathe: 1.1.2
      std-env: 3.8.0
      tinybench: 2.9.0
      tinyexec: 0.3.1
      tinypool: 1.0.2
      tinyrainbow: 1.2.0
      vite: 5.4.11
      vite-node: 2.1.6
      why-is-node-running: 2.3.0
    optionalDependencies:
      '@vitest/ui': 3.0.5(vitest@2.1.6)
    transitivePeerDependencies:
      - less
      - lightningcss
      - msw
      - sass
      - sass-embedded
      - stylus
      - sugarss
      - supports-color
      - terser

  which-module@2.0.1: {}

  which@2.0.2:
    dependencies:
      isexe: 2.0.0

  why-is-node-running@2.3.0:
    dependencies:
      siginfo: 2.0.0
      stackback: 0.0.2

  word-wrap@1.2.5: {}

  wrap-ansi@6.2.0:
    dependencies:
      ansi-styles: 4.3.0
      string-width: 4.2.3
      strip-ansi: 6.0.1

  wrap-ansi@7.0.0:
    dependencies:
      ansi-styles: 4.3.0
      string-width: 4.2.3
      strip-ansi: 6.0.1

  wrap-ansi@8.1.0:
    dependencies:
      ansi-styles: 6.2.1
      string-width: 5.1.2
      strip-ansi: 7.1.0

  wrappy@1.0.2: {}

  y18n@4.0.3: {}

  yaml@1.10.2: {}

  yaml@2.6.1: {}

  yargs-parser@18.1.3:
    dependencies:
      camelcase: 5.3.1
      decamelize: 1.2.0

  yargs@15.4.1:
    dependencies:
      cliui: 6.0.0
      decamelize: 1.2.0
      find-up: 4.1.0
      get-caller-file: 2.0.5
      require-directory: 2.1.1
      require-main-filename: 2.0.0
      set-blocking: 2.0.0
      string-width: 4.2.3
      which-module: 2.0.1
      y18n: 4.0.3
      yargs-parser: 18.1.3

  yocto-queue@0.1.0: {}

  zimmerframe@1.1.2: {}

  zod@3.23.8: {}<|MERGE_RESOLUTION|>--- conflicted
+++ resolved
@@ -53,16 +53,10 @@
         version: 4.0.2(svelte@5.2.8)(vite@5.4.11)
       '@types/eslint':
         specifier: ^9.6.0
-        version: 9.6.1
-<<<<<<< HEAD
-=======
+        version: 9.6.1.
       '@vitest/ui':
         specifier: ^3.0.5
-        version: 3.0.5(vitest@2.1.6)
-      argon2-esm:
-        specifier: ^0.0.6
-        version: 0.0.6
->>>>>>> dce04ab2
+        version: 3.0.5(vitest@2.1.6) 
       autoprefixer:
         specifier: ^10.4.20
         version: 10.4.20(postcss@8.4.49)
